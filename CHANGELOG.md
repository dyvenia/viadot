--- conflicted
+++ resolved
@@ -5,16 +5,11 @@
 and this project adheres to [Semantic Versioning](https://semver.org/spec/v2.0.0.html).
 
 ## [Unreleased]
-
-<<<<<<< HEAD
+- Added `playwright` libraries and dependencies to `Dockerfile` and `requirements`
+
 ## [0.4.8] - 2022-09-06
 ### Added
 - Added `protobuf` library to requirements
-=======
-### Added
-- Added `playwright` libraries and dependencies to `Dockerfile` and `requirements`
-
->>>>>>> 2175870b
 ## [0.4.7] - 2022-09-06
 ### Added
 - Added new flow - `SQLServerTransform` and new task `SQLServerQuery` to run queries on SQLServer
