# Changelog

All notable changes to this project will be documented in this file.

The format is based on [Keep a Changelog](https://keepachangelog.com/en/1.0.0/),
and this project adheres to [Semantic Versioning](https://semver.org/spec/v2.0.0.html).

## [Unreleased]

<<<<<<< HEAD
- Added new version of `Outlook` connector and test files.
=======

- Added new version of `Hubspot` connector and test files.
- Added `Mindful` connector and test file.

>>>>>>> 05d25466

### Added

- Added `sap_to_parquet` Prefect flow.
- Added `duckdb_to_sql_server`, `duckdb_to_parquet`, `duckdb_transform` Prefect flows.
- Added `bcp` and `duckdb_query` Prefect tasks.
- Added `DuckDB` source class.
- Added `sql_server_to_minio` flow for prefect.
- Added `df_to_minio` task for prefect
- Added handling for `DatabaseCredentials` and `Secret` blocks in `prefect/utlis.py:get_credentials`
- Added `SQLServer` source and tasks `create_sql_server_table`, `sql_server_to_df`,`sql_server_query`
- Added `basename_template` to `MinIO` source
- Added `_empty_column_to_string` and `_convert_all_to_string_type` to convert data types to string.
- Added `na_values` parameter to `Sharepoint` class to parse `N/A` values coming from the excel file columns.
- Added `get_last_segment_from_url` function to sharepoint file.
- Added `validate` function to `viadot/utils.py`
- Fixed `Databricks.create_table_from_pandas()` failing to overwrite a table in some cases even with `replace="True"`
- Enabled Databricks Connect in the image. To enable, [follow this guide](./README.md#executing-spark-jobs)
- Added `Databricks` source
- Added `ExchangeRates` source
- Added `from_df()` method to `AzureDataLake` source
- Added `SAPRFC` source
- Added `S3` source
- Added `RedshiftSpectrum` source
- Added `upload()` and `download()` methods to `S3` source
- Added `Genesys` source
- Fixed a bug in `Databricks.create_table_from_pandas()`. The function that converts column names to snake_case was not used in every case. (#672)
- Added `howto_migrate_sources_tasks_and_flows.md` document explaining viadot 1 -> 2 migration process
- `RedshiftSpectrum.from_df()` now automatically creates a folder for the table if not specified in `to_path`
- Fixed a bug in `Databricks.create_table_from_pandas()`. The function now automatically casts DataFrame types. (#681)
- Added `close_connection()` to `SAPRFC`
- Added `Trino` source
- Added `MinIO` source
- Added `gen_split()` method to `SAPRFCV2` class to allow looping over a data frame with generator - improves performance
- Added `adjust_where_condition_by_adding_missing_spaces()` to `SAPRFC`. The function that is checking raw sql query and modifing it - if needed.

### Changed

- Changed location of `task_utils.py` and removed unused/prefect1-related tasks.
- Changed the way of handling `NA` string values and mapped column types to `str` for `Sharepoint` source.
- Added `SQLServerToDF` task
- Added `SQLServerToDuckDB` flow which downloads data from SQLServer table, loads it to parquet file and then uploads it do DuckDB
- Added complete proxy set up in `SAPRFC` example (`viadot/examples/sap_rfc`)
- Added Databricks/Spark setup to the image. See README for setup & usage instructions
- Added rollback feature to `Databricks` source
- Changed all Prefect logging instances in the `sources` directory to native Python logging
- Changed `rm()`, `from_df()`, `to_df()` methods in `S3` Source
- Changed `get_request()` to `handle_api_request()` in `utils.py`
- Changed `SAPRFCV2` in `to_df()`for loop with generator
- Updated `Dockerfile` to remove obsolete `adoptopenjdk` and replace it with `temurin`

### Removed

- Removed the `env` param from `Databricks` source, as user can now store multiple configs for the same source using different config keys
- Removed Prefect dependency from the library (Python library, Docker base image)
- Removed `catch_extra_separators()` from `SAPRFCV2` class

### Fixed
- Fixed the typo in credentials in `SQLServer` source

## [0.4.3] - 2022-04-28

### Added

- Added `adls_file_name` in `SupermetricsToADLS` and `SharepointToADLS` flows
- Added `BigQueryToADLS` flow class which anables extract data from BigQuery
- Added `Salesforce` source
- Added `SalesforceUpsert` task
- Added `SalesforceBulkUpsert` task
- Added C4C secret handling to `CloudForCustomersReportToADLS` flow (`c4c_credentials_secret` parameter)

### Fixed

- Fixed `get_flow_last_run_date()` incorrectly parsing the date
- Fixed C4C secret handling (tasks now correctly read the secret as the credentials, rather than assuming the secret is a container for credentials for all environments and trying to access specific key inside it). In other words, tasks now assume the secret holds credentials, rather than a dict of the form `{env: credentials, env2: credentials2}`
- Fixed `utils.gen_bulk_insert_query_from_df()` failing with > 1000 rows due to INSERT clause limit by chunking the data into multiple INSERTs
- Fixed `get_flow_last_run_date()` incorrectly parsing the date
- Fixed `MultipleFlows` when one flow is passed and when last flow fails.
- Fixed issue with async usage in `Genesys.genesys_generate_exports()` (#669).

## [0.4.2] - 2022-04-08

### Added

- Added `AzureDataLakeRemove` task

### Changed

- Changed name of task file from `prefect` to `prefect_date_range`

### Fixed

- Fixed out of range issue in `prefect_date_range`

## [0.4.1] - 2022-04-07

### Changed

- bumped version

## [0.4.0] - 2022-04-07

### Added

- Added `custom_mail_state_handler` function that sends mail notification using custom smtp server.
- Added new function `df_clean_column` that cleans data frame columns from special characters
- Added `df_clean_column` util task that removes special characters from a pandas DataFrame
- Added `MultipleFlows` flow class which enables running multiple flows in a given order.
- Added `GetFlowNewDateRange` task to change date range based on Prefect flows
- Added `check_col_order` parameter in `ADLSToAzureSQL`
- Added new source `ASElite`
- Added KeyVault support in `CloudForCustomers` tasks
- Added `SQLServer` source
- Added `DuckDBToDF` task
- Added `DuckDBTransform` flow
- Added `SQLServerCreateTable` task
- Added `credentials` param to `BCPTask`
- Added `get_sql_dtypes_from_df` and `update_dict` util tasks
- Added `DuckDBToSQLServer` flow
- Added `if_exists="append"` option to `DuckDB.create_table_from_parquet()`
- Added `get_flow_last_run_date` util function
- Added `df_to_dataset` task util for writing DataFrames to data lakes using `pyarrow`
- Added retries to Cloud for Customers tasks
- Added `chunksize` parameter to `C4CToDF` task to allow pulling data in chunks
- Added `chunksize` parameter to `BCPTask` task to allow more control over the load process
- Added support for SQL Server's custom `datetimeoffset` type
- Added `AzureSQLToDF` task
- Added `AzureDataLakeRemove` task
- Added `AzureSQLUpsert` task

### Changed

- Changed the base class of `AzureSQL` to `SQLServer`
- `df_to_parquet()` task now creates directories if needed
- Added several more separators to check for automatically in `SAPRFC.to_df()`
- Upgraded `duckdb` version to 0.3.2

### Fixed

- Fixed bug with `CheckColumnOrder` task
- Fixed OpenSSL config for old SQL Servers still using TLS < 1.2
- `BCPTask` now correctly handles custom SQL Server port
- Fixed `SAPRFC.to_df()` ignoring user-specified separator
- Fixed temporary CSV generated by the `DuckDBToSQLServer` flow not being cleaned up
- Fixed some mappings in `get_sql_dtypes_from_df()` and optimized performance
- Fixed `BCPTask` - the case when the file path contained a space
- Fixed credential evaluation logic (`credentials` is now evaluated before `config_key`)
- Fixed "$top" and "$skip" values being ignored by `C4CToDF` task if provided in the `params` parameter
- Fixed `SQL.to_df()` incorrectly handling queries that begin with whitespace

### Removed

- Removed `autopick_sep` parameter from `SAPRFC` functions. The separator is now always picked automatically if not provided.
- Removed `dtypes_to_json` task to task_utils.py

## [0.3.2] - 2022-02-17

### Fixed

- fixed an issue with schema info within `CheckColumnOrder` class.

## [0.3.1] - 2022-02-17

### Changed

-`ADLSToAzureSQL` - added `remove_tab` parameter to remove unnecessary tab separators from data.

### Fixed

- fixed an issue with return df within `CheckColumnOrder` class.

## [0.3.0] - 2022-02-16

### Added

- new source `SAPRFC` for connecting with SAP using the `pyRFC` library (requires pyrfc as well as the SAP NW RFC library that can be downloaded [here](https://support.sap.com/en/product/connectors/nwrfcsdk.html)
- new source `DuckDB` for connecting with the `DuckDB` database
- new task `SAPRFCToDF` for loading data from SAP to a pandas DataFrame
- new tasks, `DuckDBQuery` and `DuckDBCreateTableFromParquet`, for interacting with DuckDB
- new flow `SAPToDuckDB` for moving data from SAP to DuckDB
- Added `CheckColumnOrder` task
- C4C connection with url and report_url documentation -`SQLIteInsert` check if DataFrame is empty or object is not a DataFrame
- KeyVault support in `SharepointToDF` task
- KeyVault support in `CloudForCustomers` tasks

### Changed

- pinned Prefect version to 0.15.11
- `df_to_csv` now creates dirs if they don't exist
- `ADLSToAzureSQL` - when data in csv coulmns has unnecessary "\t" then removes them

### Fixed

- fixed an issue with duckdb calls seeing initial db snapshot instead of the updated state (#282)
- C4C connection with url and report_url optimization
- column mapper in C4C source

## [0.2.15] - 2022-01-12

### Added

- new option to `ADLSToAzureSQL` Flow - `if_exists="delete"`
- `SQL` source: `create_table()` already handles `if_exists`; now it handles a new option for `if_exists()`
- `C4CToDF` and `C4CReportToDF` tasks are provided as a class instead of function

### Fixed

- Appending issue within CloudForCustomers source
- An early return bug in `UKCarbonIntensity` in `to_df` method

## [0.2.14] - 2021-12-01

### Fixed

- authorization issue within `CloudForCustomers` source

## [0.2.13] - 2021-11-30

### Added

- Added support for file path to `CloudForCustomersReportToADLS` flow
- Added `flow_of_flows` list handling
- Added support for JSON files in `AzureDataLakeToDF`

### Fixed

- `Supermetrics` source: `to_df()` now correctly handles `if_empty` in case of empty results

### Changed

- `Sharepoint` and `CloudForCustomers` sources will now provide an informative `CredentialError` which is also raised early. This will make issues with input credenials immediately clear to the user.
- Removed set_key_value from `CloudForCustomersReportToADLS` flow

## [0.2.12] - 2021-11-25

### Added

- Added `Sharepoint` source
- Added `SharepointToDF` task
- Added `SharepointToADLS` flow
- Added `CloudForCustomers` source
- Added `c4c_report_to_df` task
- Added `def c4c_to_df` task
- Added `CloudForCustomersReportToADLS` flow
- Added `df_to_csv` task to task_utils.py
- Added `df_to_parquet` task to task_utils.py
- Added `dtypes_to_json` task to task_utils.py

## [0.2.11] - 2021-10-30

### Fixed

- `ADLSToAzureSQL` - fixed path to csv issue.
- `SupermetricsToADLS` - fixed local json path issue.

## [0.2.10] - 2021-10-29

### Release due to CI/CD error

## [0.2.9] - 2021-10-29

### Release due to CI/CD error

## [0.2.8] - 2021-10-29

### Changed

- CI/CD: `dev` image is now only published on push to the `dev` branch
- Docker:
  - updated registry links to use the new `ghcr.io` domain
  - `run.sh` now also accepts the `-t` option. When run in standard mode, it will only spin up the `viadot_jupyter_lab` service.
    When ran with `-t dev`, it will also spin up `viadot_testing` and `viadot_docs` containers.

### Fixed

- ADLSToAzureSQL - fixed path parameter issue.

## [0.2.7] - 2021-10-04

### Added

- Added `SQLiteQuery` task
- Added `CloudForCustomers` source
- Added `CloudForCustomersToDF` and `CloudForCustomersToCSV` tasks
- Added `CloudForCustomersToADLS` flow
- Added support for parquet in `CloudForCustomersToDF`
- Added style guidelines to the `README`
- Added local setup and commands to the `README`

### Changed

- Changed CI/CD algorithm
  - the `latest` Docker image is now only updated on release and is the same exact image as the latest release
  - the `dev` image is released only on pushes and PRs to the `dev` branch (so dev branch = dev image)
- Modified `ADLSToAzureSQL` - _read_sep_ and _write_sep_ parameters added to the flow.

### Fixed

- Fixed `ADLSToAzureSQL` breaking in `"append"` mode if the table didn't exist (#145).
- Fixed `ADLSToAzureSQL` breaking in promotion path for csv files.

## [0.2.6] - 2021-09-22

### Added

- Added flows library docs to the references page

### Changed

- Moved task library docs page to topbar
- Updated docs for task and flows

## [0.2.5] - 2021-09-20

### Added

- Added `start` and `end_date` parameters to `SupermetricsToADLS` flow
- Added a tutorial on how to pull data from `Supermetrics`

## [0.2.4] - 2021-09-06

### Added

- Added documentation (both docstrings and MKDocs docs) for multiple tasks
- Added `start_date` and `end_date` parameters to the `SupermetricsToAzureSQL` flow
- Added a temporary workaround `df_to_csv_task` task to the `SupermetricsToADLS` flow to handle mixed dtype columns not handled automatically by DataFrame's `to_parquet()` method

## [0.2.3] - 2021-08-19

### Changed

- Modified `RunGreatExpectationsValidation` task to use the built in support for evaluation parameters added in Prefect v0.15.3
- Modified `SupermetricsToADLS` and `ADLSGen1ToAzureSQLNew` flows to align with this [recipe](https://docs.prefect.io/orchestration/flow_config/storage.html#loading-additional-files-with-git-storage) for reading the expectation suite JSON
  The suite now has to be loaded before flow initialization in the flow's python file and passed as an argument to the flow's constructor.
- Modified `RunGreatExpectationsValidation`'s `expectations_path` parameter to point to the directory containing the expectation suites instead of the
  Great Expectations project directory, which was confusing. The project directory is now only used internally and not exposed to the user
- Changed the logging of docs URL for `RunGreatExpectationsValidation` task to use GE's recipe from [the docs](https://docs.greatexpectations.io/docs/guides/validation/advanced/how_to_implement_custom_notifications/)

### Added

- Added a test for `SupermetricsToADLS` flow
  -Added a test for `AzureDataLakeList` task
- Added PR template for new PRs
- Added a `write_to_json` util task to the `SupermetricsToADLS` flow. This task dumps the input expectations dict to the local filesystem as is required by Great Expectations.
  This allows the user to simply pass a dict with their expectations and not worry about the project structure required by Great Expectations
- Added `Shapely` and `imagehash` dependencies required for full `visions` functionality (installing `visions[all]` breaks the build)
- Added more parameters to control CSV parsing in the `ADLSGen1ToAzureSQLNew` flow
- Added `keep_output` parameter to the `RunGreatExpectationsValidation` task to control Great Expectations output to the filesystem
- Added `keep_validation_output` parameter and `cleanup_validation_clutter` task to the `SupermetricsToADLS` flow to control Great Expectations output to the filesystem

### Removed

- Removed `SupermetricsToAzureSQLv2` and `SupermetricsToAzureSQLv3` flows
- Removed `geopy` dependency

## [0.2.2] - 2021-07-27

### Added

- Added support for parquet in `AzureDataLakeToDF`
- Added proper logging to the `RunGreatExpectationsValidation` task
- Added the `viz` Prefect extra to requirements to allow flow visualizaion
- Added a few utility tasks in `task_utils`
- Added `geopy` dependency
- Tasks:
  - `AzureDataLakeList` - for listing files in an ADLS directory
- Flows:
  - `ADLSToAzureSQL` - promoting files to conformed, operations,
    creating an SQL table and inserting the data into it
  - `ADLSContainerToContainer` - copying files between ADLS containers

### Changed

- Renamed `ReadAzureKeyVaultSecret` and `RunAzureSQLDBQuery` tasks to match Prefect naming style
- Flows:
  - `SupermetricsToADLS` - changed csv to parquet file extension. File and schema info are loaded to the `RAW` container.

### Fixed

- Removed the broken version autobump from CI

## [0.2.1] - 2021-07-14

### Added

- Flows:
  - `SupermetricsToADLS` - supporting immutable ADLS setup

### Changed

- A default value for the `ds_user` parameter in `SupermetricsToAzureSQLv3` can now be
  specified in the `SUPERMETRICS_DEFAULT_USER` secret
- Updated multiple dependencies

### Fixed

- Fixed "Local run of `SupermetricsToAzureSQLv3` skips all tasks after `union_dfs_task`" (#59)
- Fixed the `release` GitHub action

## [0.2.0] - 2021-07-12

### Added

- Sources:

  - `AzureDataLake` (supports gen1 & gen2)
  - `SQLite`

- Tasks:

  - `DownloadGitHubFile`
  - `AzureDataLakeDownload`
  - `AzureDataLakeUpload`
  - `AzureDataLakeToDF`
  - `ReadAzureKeyVaultSecret`
  - `CreateAzureKeyVaultSecret`
  - `DeleteAzureKeyVaultSecret`
  - `SQLiteInsert`
  - `SQLiteSQLtoDF`
  - `AzureSQLCreateTable`
  - `RunAzureSQLDBQuery`
  - `BCPTask`
  - `RunGreatExpectationsValidation`
  - `SupermetricsToDF`

- Flows:

  - `SupermetricsToAzureSQLv1`
  - `SupermetricsToAzureSQLv2`
  - `SupermetricsToAzureSQLv3`
  - `AzureSQLTransform`
  - `Pipeline`
  - `ADLSGen1ToGen2`
  - `ADLSGen1ToAzureSQL`
  - `ADLSGen1ToAzureSQLNew`

- Examples:
  - Hello world flow
  - Supermetrics Google Ads extract

### Changed

- Tasks now use secrets for credential management (azure tasks use Azure Key Vault secrets)
- SQL source now has a default query timeout of 1 hour

### Fixed

- Fix `SQLite` tests
- Multiple stability improvements with retries and timeouts

## [0.1.12] - 2021-05-08

### Changed

- Moved from poetry to pip

### Fixed

- Fix `AzureBlobStorage`'s `to_storage()` method is missing the final upload blob part<|MERGE_RESOLUTION|>--- conflicted
+++ resolved
@@ -7,14 +7,11 @@
 
 ## [Unreleased]
 
-<<<<<<< HEAD
+
 - Added new version of `Outlook` connector and test files.
-=======
-
 - Added new version of `Hubspot` connector and test files.
 - Added `Mindful` connector and test file.
 
->>>>>>> 05d25466
 
 ### Added
 
