# Changelog

All notable changes to this project will be documented in this file.

The format is based on [Keep a Changelog](https://keepachangelog.com/en/1.0.0/),
and this project adheres to [Semantic Versioning](https://semver.org/spec/v2.0.0.html).

## [Unreleased]

<<<<<<< HEAD
- Added new version of `Genesys` connector and test files.
=======

- Added new version of `Outlook` connector and test files.
- Added new version of `Hubspot` connector and test files.
- Added `Mindful` connector and test file.

>>>>>>> c404979b

### Added

- Added `sap_to_parquet` Prefect flow.
- Added `duckdb_to_sql_server`, `duckdb_to_parquet`, `duckdb_transform` Prefect flows.
- Added `bcp` and `duckdb_query` Prefect tasks.
- Added `DuckDB` source class.
- Added `sql_server_to_minio` flow for prefect.
- Added `df_to_minio` task for prefect
- Added handling for `DatabaseCredentials` and `Secret` blocks in `prefect/utlis.py:get_credentials`
- Added `SQLServer` source and tasks `create_sql_server_table`, `sql_server_to_df`,`sql_server_query`
- Added `basename_template` to `MinIO` source
- Added `_empty_column_to_string` and `_convert_all_to_string_type` to convert data types to string.
- Added `na_values` parameter to `Sharepoint` class to parse `N/A` values coming from the excel file columns.
- Added `get_last_segment_from_url` function to sharepoint file.
- Added `validate` function to `viadot/utils.py`
- Fixed `Databricks.create_table_from_pandas()` failing to overwrite a table in some cases even with `replace="True"`
- Enabled Databricks Connect in the image. To enable, [follow this guide](./README.md#executing-spark-jobs)
- Added `Databricks` source
- Added `ExchangeRates` source
- Added `from_df()` method to `AzureDataLake` source
- Added `SAPRFC` source
- Added `S3` source
- Added `RedshiftSpectrum` source
- Added `upload()` and `download()` methods to `S3` source
- Added `Genesys` source
- Fixed a bug in `Databricks.create_table_from_pandas()`. The function that converts column names to snake_case was not used in every case. (#672)
- Added `howto_migrate_sources_tasks_and_flows.md` document explaining viadot 1 -> 2 migration process
- `RedshiftSpectrum.from_df()` now automatically creates a folder for the table if not specified in `to_path`
- Fixed a bug in `Databricks.create_table_from_pandas()`. The function now automatically casts DataFrame types. (#681)
- Added `close_connection()` to `SAPRFC`
- Added `Trino` source
- Added `MinIO` source
- Added `gen_split()` method to `SAPRFCV2` class to allow looping over a data frame with generator - improves performance
- Added `adjust_where_condition_by_adding_missing_spaces()` to `SAPRFC`. The function that is checking raw sql query and modifing it - if needed.

### Changed

- Changed location of `task_utils.py` and removed unused/prefect1-related tasks.
- Changed the way of handling `NA` string values and mapped column types to `str` for `Sharepoint` source.
- Added `SQLServerToDF` task
- Added `SQLServerToDuckDB` flow which downloads data from SQLServer table, loads it to parquet file and then uploads it do DuckDB
- Added complete proxy set up in `SAPRFC` example (`viadot/examples/sap_rfc`)
- Added Databricks/Spark setup to the image. See README for setup & usage instructions
- Added rollback feature to `Databricks` source
- Changed all Prefect logging instances in the `sources` directory to native Python logging
- Changed `rm()`, `from_df()`, `to_df()` methods in `S3` Source
- Changed `get_request()` to `handle_api_request()` in `utils.py`
- Changed `SAPRFCV2` in `to_df()`for loop with generator
- Updated `Dockerfile` to remove obsolete `adoptopenjdk` and replace it with `temurin`

### Removed

- Removed the `env` param from `Databricks` source, as user can now store multiple configs for the same source using different config keys
- Removed Prefect dependency from the library (Python library, Docker base image)
- Removed `catch_extra_separators()` from `SAPRFCV2` class

### Fixed
- Fixed the typo in credentials in `SQLServer` source

## [0.4.3] - 2022-04-28

### Added

- Added `adls_file_name` in `SupermetricsToADLS` and `SharepointToADLS` flows
- Added `BigQueryToADLS` flow class which anables extract data from BigQuery
- Added `Salesforce` source
- Added `SalesforceUpsert` task
- Added `SalesforceBulkUpsert` task
- Added C4C secret handling to `CloudForCustomersReportToADLS` flow (`c4c_credentials_secret` parameter)

### Fixed

- Fixed `get_flow_last_run_date()` incorrectly parsing the date
- Fixed C4C secret handling (tasks now correctly read the secret as the credentials, rather than assuming the secret is a container for credentials for all environments and trying to access specific key inside it). In other words, tasks now assume the secret holds credentials, rather than a dict of the form `{env: credentials, env2: credentials2}`
- Fixed `utils.gen_bulk_insert_query_from_df()` failing with > 1000 rows due to INSERT clause limit by chunking the data into multiple INSERTs
- Fixed `get_flow_last_run_date()` incorrectly parsing the date
- Fixed `MultipleFlows` when one flow is passed and when last flow fails.
- Fixed issue with async usage in `Genesys.genesys_generate_exports()` (#669).

## [0.4.2] - 2022-04-08

### Added

- Added `AzureDataLakeRemove` task

### Changed

- Changed name of task file from `prefect` to `prefect_date_range`

### Fixed

- Fixed out of range issue in `prefect_date_range`

## [0.4.1] - 2022-04-07

### Changed

- bumped version

## [0.4.0] - 2022-04-07

### Added

- Added `custom_mail_state_handler` function that sends mail notification using custom smtp server.
- Added new function `df_clean_column` that cleans data frame columns from special characters
- Added `df_clean_column` util task that removes special characters from a pandas DataFrame
- Added `MultipleFlows` flow class which enables running multiple flows in a given order.
- Added `GetFlowNewDateRange` task to change date range based on Prefect flows
- Added `check_col_order` parameter in `ADLSToAzureSQL`
- Added new source `ASElite`
- Added KeyVault support in `CloudForCustomers` tasks
- Added `SQLServer` source
- Added `DuckDBToDF` task
- Added `DuckDBTransform` flow
- Added `SQLServerCreateTable` task
- Added `credentials` param to `BCPTask`
- Added `get_sql_dtypes_from_df` and `update_dict` util tasks
- Added `DuckDBToSQLServer` flow
- Added `if_exists="append"` option to `DuckDB.create_table_from_parquet()`
- Added `get_flow_last_run_date` util function
- Added `df_to_dataset` task util for writing DataFrames to data lakes using `pyarrow`
- Added retries to Cloud for Customers tasks
- Added `chunksize` parameter to `C4CToDF` task to allow pulling data in chunks
- Added `chunksize` parameter to `BCPTask` task to allow more control over the load process
- Added support for SQL Server's custom `datetimeoffset` type
- Added `AzureSQLToDF` task
- Added `AzureDataLakeRemove` task
- Added `AzureSQLUpsert` task

### Changed

- Changed the base class of `AzureSQL` to `SQLServer`
- `df_to_parquet()` task now creates directories if needed
- Added several more separators to check for automatically in `SAPRFC.to_df()`
- Upgraded `duckdb` version to 0.3.2

### Fixed

- Fixed bug with `CheckColumnOrder` task
- Fixed OpenSSL config for old SQL Servers still using TLS < 1.2
- `BCPTask` now correctly handles custom SQL Server port
- Fixed `SAPRFC.to_df()` ignoring user-specified separator
- Fixed temporary CSV generated by the `DuckDBToSQLServer` flow not being cleaned up
- Fixed some mappings in `get_sql_dtypes_from_df()` and optimized performance
- Fixed `BCPTask` - the case when the file path contained a space
- Fixed credential evaluation logic (`credentials` is now evaluated before `config_key`)
- Fixed "$top" and "$skip" values being ignored by `C4CToDF` task if provided in the `params` parameter
- Fixed `SQL.to_df()` incorrectly handling queries that begin with whitespace

### Removed

- Removed `autopick_sep` parameter from `SAPRFC` functions. The separator is now always picked automatically if not provided.
- Removed `dtypes_to_json` task to task_utils.py

## [0.3.2] - 2022-02-17

### Fixed

- fixed an issue with schema info within `CheckColumnOrder` class.

## [0.3.1] - 2022-02-17

### Changed

-`ADLSToAzureSQL` - added `remove_tab` parameter to remove unnecessary tab separators from data.

### Fixed

- fixed an issue with return df within `CheckColumnOrder` class.

## [0.3.0] - 2022-02-16

### Added

- new source `SAPRFC` for connecting with SAP using the `pyRFC` library (requires pyrfc as well as the SAP NW RFC library that can be downloaded [here](https://support.sap.com/en/product/connectors/nwrfcsdk.html)
- new source `DuckDB` for connecting with the `DuckDB` database
- new task `SAPRFCToDF` for loading data from SAP to a pandas DataFrame
- new tasks, `DuckDBQuery` and `DuckDBCreateTableFromParquet`, for interacting with DuckDB
- new flow `SAPToDuckDB` for moving data from SAP to DuckDB
- Added `CheckColumnOrder` task
- C4C connection with url and report_url documentation -`SQLIteInsert` check if DataFrame is empty or object is not a DataFrame
- KeyVault support in `SharepointToDF` task
- KeyVault support in `CloudForCustomers` tasks

### Changed

- pinned Prefect version to 0.15.11
- `df_to_csv` now creates dirs if they don't exist
- `ADLSToAzureSQL` - when data in csv coulmns has unnecessary "\t" then removes them

### Fixed

- fixed an issue with duckdb calls seeing initial db snapshot instead of the updated state (#282)
- C4C connection with url and report_url optimization
- column mapper in C4C source

## [0.2.15] - 2022-01-12

### Added

- new option to `ADLSToAzureSQL` Flow - `if_exists="delete"`
- `SQL` source: `create_table()` already handles `if_exists`; now it handles a new option for `if_exists()`
- `C4CToDF` and `C4CReportToDF` tasks are provided as a class instead of function

### Fixed

- Appending issue within CloudForCustomers source
- An early return bug in `UKCarbonIntensity` in `to_df` method

## [0.2.14] - 2021-12-01

### Fixed

- authorization issue within `CloudForCustomers` source

## [0.2.13] - 2021-11-30

### Added

- Added support for file path to `CloudForCustomersReportToADLS` flow
- Added `flow_of_flows` list handling
- Added support for JSON files in `AzureDataLakeToDF`

### Fixed

- `Supermetrics` source: `to_df()` now correctly handles `if_empty` in case of empty results

### Changed

- `Sharepoint` and `CloudForCustomers` sources will now provide an informative `CredentialError` which is also raised early. This will make issues with input credenials immediately clear to the user.
- Removed set_key_value from `CloudForCustomersReportToADLS` flow

## [0.2.12] - 2021-11-25

### Added

- Added `Sharepoint` source
- Added `SharepointToDF` task
- Added `SharepointToADLS` flow
- Added `CloudForCustomers` source
- Added `c4c_report_to_df` task
- Added `def c4c_to_df` task
- Added `CloudForCustomersReportToADLS` flow
- Added `df_to_csv` task to task_utils.py
- Added `df_to_parquet` task to task_utils.py
- Added `dtypes_to_json` task to task_utils.py

## [0.2.11] - 2021-10-30

### Fixed

- `ADLSToAzureSQL` - fixed path to csv issue.
- `SupermetricsToADLS` - fixed local json path issue.

## [0.2.10] - 2021-10-29

### Release due to CI/CD error

## [0.2.9] - 2021-10-29

### Release due to CI/CD error

## [0.2.8] - 2021-10-29

### Changed

- CI/CD: `dev` image is now only published on push to the `dev` branch
- Docker:
  - updated registry links to use the new `ghcr.io` domain
  - `run.sh` now also accepts the `-t` option. When run in standard mode, it will only spin up the `viadot_jupyter_lab` service.
    When ran with `-t dev`, it will also spin up `viadot_testing` and `viadot_docs` containers.

### Fixed

- ADLSToAzureSQL - fixed path parameter issue.

## [0.2.7] - 2021-10-04

### Added

- Added `SQLiteQuery` task
- Added `CloudForCustomers` source
- Added `CloudForCustomersToDF` and `CloudForCustomersToCSV` tasks
- Added `CloudForCustomersToADLS` flow
- Added support for parquet in `CloudForCustomersToDF`
- Added style guidelines to the `README`
- Added local setup and commands to the `README`

### Changed

- Changed CI/CD algorithm
  - the `latest` Docker image is now only updated on release and is the same exact image as the latest release
  - the `dev` image is released only on pushes and PRs to the `dev` branch (so dev branch = dev image)
- Modified `ADLSToAzureSQL` - _read_sep_ and _write_sep_ parameters added to the flow.

### Fixed

- Fixed `ADLSToAzureSQL` breaking in `"append"` mode if the table didn't exist (#145).
- Fixed `ADLSToAzureSQL` breaking in promotion path for csv files.

## [0.2.6] - 2021-09-22

### Added

- Added flows library docs to the references page

### Changed

- Moved task library docs page to topbar
- Updated docs for task and flows

## [0.2.5] - 2021-09-20

### Added

- Added `start` and `end_date` parameters to `SupermetricsToADLS` flow
- Added a tutorial on how to pull data from `Supermetrics`

## [0.2.4] - 2021-09-06

### Added

- Added documentation (both docstrings and MKDocs docs) for multiple tasks
- Added `start_date` and `end_date` parameters to the `SupermetricsToAzureSQL` flow
- Added a temporary workaround `df_to_csv_task` task to the `SupermetricsToADLS` flow to handle mixed dtype columns not handled automatically by DataFrame's `to_parquet()` method

## [0.2.3] - 2021-08-19

### Changed

- Modified `RunGreatExpectationsValidation` task to use the built in support for evaluation parameters added in Prefect v0.15.3
- Modified `SupermetricsToADLS` and `ADLSGen1ToAzureSQLNew` flows to align with this [recipe](https://docs.prefect.io/orchestration/flow_config/storage.html#loading-additional-files-with-git-storage) for reading the expectation suite JSON
  The suite now has to be loaded before flow initialization in the flow's python file and passed as an argument to the flow's constructor.
- Modified `RunGreatExpectationsValidation`'s `expectations_path` parameter to point to the directory containing the expectation suites instead of the
  Great Expectations project directory, which was confusing. The project directory is now only used internally and not exposed to the user
- Changed the logging of docs URL for `RunGreatExpectationsValidation` task to use GE's recipe from [the docs](https://docs.greatexpectations.io/docs/guides/validation/advanced/how_to_implement_custom_notifications/)

### Added

- Added a test for `SupermetricsToADLS` flow
  -Added a test for `AzureDataLakeList` task
- Added PR template for new PRs
- Added a `write_to_json` util task to the `SupermetricsToADLS` flow. This task dumps the input expectations dict to the local filesystem as is required by Great Expectations.
  This allows the user to simply pass a dict with their expectations and not worry about the project structure required by Great Expectations
- Added `Shapely` and `imagehash` dependencies required for full `visions` functionality (installing `visions[all]` breaks the build)
- Added more parameters to control CSV parsing in the `ADLSGen1ToAzureSQLNew` flow
- Added `keep_output` parameter to the `RunGreatExpectationsValidation` task to control Great Expectations output to the filesystem
- Added `keep_validation_output` parameter and `cleanup_validation_clutter` task to the `SupermetricsToADLS` flow to control Great Expectations output to the filesystem

### Removed

- Removed `SupermetricsToAzureSQLv2` and `SupermetricsToAzureSQLv3` flows
- Removed `geopy` dependency

## [0.2.2] - 2021-07-27

### Added

- Added support for parquet in `AzureDataLakeToDF`
- Added proper logging to the `RunGreatExpectationsValidation` task
- Added the `viz` Prefect extra to requirements to allow flow visualizaion
- Added a few utility tasks in `task_utils`
- Added `geopy` dependency
- Tasks:
  - `AzureDataLakeList` - for listing files in an ADLS directory
- Flows:
  - `ADLSToAzureSQL` - promoting files to conformed, operations,
    creating an SQL table and inserting the data into it
  - `ADLSContainerToContainer` - copying files between ADLS containers

### Changed

- Renamed `ReadAzureKeyVaultSecret` and `RunAzureSQLDBQuery` tasks to match Prefect naming style
- Flows:
  - `SupermetricsToADLS` - changed csv to parquet file extension. File and schema info are loaded to the `RAW` container.

### Fixed

- Removed the broken version autobump from CI

## [0.2.1] - 2021-07-14

### Added

- Flows:
  - `SupermetricsToADLS` - supporting immutable ADLS setup

### Changed

- A default value for the `ds_user` parameter in `SupermetricsToAzureSQLv3` can now be
  specified in the `SUPERMETRICS_DEFAULT_USER` secret
- Updated multiple dependencies

### Fixed

- Fixed "Local run of `SupermetricsToAzureSQLv3` skips all tasks after `union_dfs_task`" (#59)
- Fixed the `release` GitHub action

## [0.2.0] - 2021-07-12

### Added

- Sources:

  - `AzureDataLake` (supports gen1 & gen2)
  - `SQLite`

- Tasks:

  - `DownloadGitHubFile`
  - `AzureDataLakeDownload`
  - `AzureDataLakeUpload`
  - `AzureDataLakeToDF`
  - `ReadAzureKeyVaultSecret`
  - `CreateAzureKeyVaultSecret`
  - `DeleteAzureKeyVaultSecret`
  - `SQLiteInsert`
  - `SQLiteSQLtoDF`
  - `AzureSQLCreateTable`
  - `RunAzureSQLDBQuery`
  - `BCPTask`
  - `RunGreatExpectationsValidation`
  - `SupermetricsToDF`

- Flows:

  - `SupermetricsToAzureSQLv1`
  - `SupermetricsToAzureSQLv2`
  - `SupermetricsToAzureSQLv3`
  - `AzureSQLTransform`
  - `Pipeline`
  - `ADLSGen1ToGen2`
  - `ADLSGen1ToAzureSQL`
  - `ADLSGen1ToAzureSQLNew`

- Examples:
  - Hello world flow
  - Supermetrics Google Ads extract

### Changed

- Tasks now use secrets for credential management (azure tasks use Azure Key Vault secrets)
- SQL source now has a default query timeout of 1 hour

### Fixed

- Fix `SQLite` tests
- Multiple stability improvements with retries and timeouts

## [0.1.12] - 2021-05-08

### Changed

- Moved from poetry to pip

### Fixed

- Fix `AzureBlobStorage`'s `to_storage()` method is missing the final upload blob part<|MERGE_RESOLUTION|>--- conflicted
+++ resolved
@@ -7,15 +7,12 @@
 
 ## [Unreleased]
 
-<<<<<<< HEAD
+
 - Added new version of `Genesys` connector and test files.
-=======
-
 - Added new version of `Outlook` connector and test files.
 - Added new version of `Hubspot` connector and test files.
 - Added `Mindful` connector and test file.
 
->>>>>>> c404979b
 
 ### Added
 
