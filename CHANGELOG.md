# Changelog
All notable changes to this project will be documented in this file.

The format is based on [Keep a Changelog](https://keepachangelog.com/en/1.0.0/),
and this project adheres to [Semantic Versioning](https://semver.org/spec/v2.0.0.html).

## [Unreleased]
<<<<<<< HEAD
- Updated `.gitignore` to ignore files with `*.bak` extension and to ignore `credentials.json` in any directory.
=======
### Changed
- Changed `add_ingestion_metadata_task()` to not to add metadata column when input DataFrame is empty
- Changed `check_if_empty_file()` logic according to changes in `add_ingestion_metadata_task()`
- Changed accepted values of `if_empty` parameter in `DuckDBCreateTableFromParquet`
>>>>>>> 5fd29dbb

## [0.4.5] - 2022-06-23
### Added
- Added `error_log_file_path` parameter in `BCPTask` that enables setting name of errors logs file 
- Added `on_error` parameter in `BCPTask` that tells what to do if bcp error occurs. 
- Added error log file and `on_bcp_error` parameter in `ADLSToAzureSQL`
- Added handling POST requests in `handle_api_response()` add added it to `Epicor` source.
- Added `SalesforceToDF` task
- Added `SalesforceToADLS` flow
- Added `overwrite_adls` option to `BigQueryToADLS` and `SharepointToADLS`
- Added `cast_df_to_str` task in `utils.py` and added this to `EpicorToDuckDB`, `SAPToDuckDB`, `SQLServerToDuckDB`
- Added `if_empty` parameter in `DuckDBCreateTableFromParquet` task and in `EpicorToDuckDB`, `SAPToDuckDB`,
`SQLServerToDuckDB` flows to check if output Parquet is empty and handle it properly.
- Added `check_if_empty_file()` and `handle_if_empty_file()` in `utils.py`


## [0.4.4] - 2022-06-09
### Added
- Added new connector - Outlook. Created `Outlook` source, `OutlookToDF` task and `OutlookToADLS` flow.
- Added new connector - Epicor. Created `Epicor` source, `EpicorToDF` task and `EpicorToDuckDB` flow.
- Enabled Databricks Connect in the image. To enable, [follow this guide](./README.md#executing-spark-jobs)
- Added `MySQL` source and `MySqlToADLS` flow
- Added `SQLServerToDF` task
- Added `SQLServerToDuckDB` flow which downloads data from SQLServer table, loads it to parquet file and then uplads it do DuckDB
- Added complete proxy set up in `SAPRFC` example (`viadot/examples/sap_rfc`)

### Changed
- Changed default name for the Prefect secret holding the name of the Azure KV secret storing Sendgrid credentials


## [0.4.3] - 2022-04-28
### Added
- Added `func` parameter to `SAPRFC` 
- Added `SAPRFCToADLS` flow which downloads data from SAP Database to to a pandas DataFrame, exports df to csv and uploads it to Azure Data Lake.
- Added `adls_file_name` in  `SupermetricsToADLS` and `SharepointToADLS` flows
- Added `BigQueryToADLS` flow class which anables extract data from BigQuery.
- Added `Salesforce` source
- Added `SalesforceUpsert` task
- Added `SalesforceBulkUpsert` task
- Added C4C secret handling to `CloudForCustomersReportToADLS` flow (`c4c_credentials_secret` parameter)

### Fixed
- Fixed `get_flow_last_run_date()` incorrectly parsing the date
- Fixed C4C secret handling (tasks now correctly read the secret as the credentials, rather than assuming the secret is a container for credentials for all environments and trying to access specific key inside it). In other words, tasks now assume the secret holds credentials, rather than a dict of the form `{env: credentials, env2: credentials2}`
- Fixed `utils.gen_bulk_insert_query_from_df()` failing with > 1000 rows due to INSERT clause limit by chunking the data into multiple INSERTs
- Fixed `get_flow_last_run_date()` incorrectly parsing the date
- Fixed `MultipleFlows` when one flow is passed and when last flow fails.


## [0.4.2] - 2022-04-08
### Added
- Added `AzureDataLakeRemove` task

### Changed
- Changed name of task file from `prefect` to `prefect_date_range`

### Fixed
- Fixed out of range issue in `prefect_date_range`


## [0.4.1] - 2022-04-07
### Changed
- bumped version


## [0.4.0] - 2022-04-07
### Added
- Added `custom_mail_state_handler` task that sends email notification using a custom SMTP server.
- Added new function `df_clean_column` that cleans data frame columns from special characters
- Added `df_clean_column` util task that removes special characters from a pandas DataFrame
- Added `MultipleFlows` flow class which enables running multiple flows in a given order.
- Added `GetFlowNewDateRange` task to change date range based on Prefect flows
- Added `check_col_order` parameter in `ADLSToAzureSQL`
- Added new source `ASElite` 
- Added KeyVault support in `CloudForCustomers` tasks
- Added `SQLServer` source
- Added `DuckDBToDF` task
- Added `DuckDBTransform` flow
- Added `SQLServerCreateTable` task
- Added `credentials` param to `BCPTask`
- Added `get_sql_dtypes_from_df` and `update_dict` util tasks
- Added `DuckDBToSQLServer` flow
- Added `if_exists="append"` option to `DuckDB.create_table_from_parquet()`
- Added `get_flow_last_run_date` util function
- Added `df_to_dataset` task util for writing DataFrames to data lakes using `pyarrow`
- Added retries to Cloud for Customers tasks
- Added `chunksize` parameter to `C4CToDF` task to allow pulling data in chunks
- Added `chunksize` parameter to `BCPTask` task to allow more control over the load process
- Added support for SQL Server's custom `datetimeoffset` type
- Added `AzureSQLToDF` task
- Added `AzureDataLakeRemove` task
- Added `AzureSQLUpsert` task

### Changed
- Changed the base class of `AzureSQL` to `SQLServer`
- `df_to_parquet()` task now creates directories if needed
- Added several more separators to check for automatically in `SAPRFC.to_df()`
- Upgraded `duckdb` version to 0.3.2

### Fixed
- Fixed bug with `CheckColumnOrder` task
- Fixed OpenSSL config for old SQL Servers still using TLS < 1.2
- `BCPTask` now correctly handles custom SQL Server port 
- Fixed `SAPRFC.to_df()` ignoring user-specified separator
- Fixed temporary CSV generated by the `DuckDBToSQLServer` flow not being cleaned up
- Fixed some mappings in `get_sql_dtypes_from_df()` and optimized performance
- Fixed `BCPTask` - the case when the file path contained a space
- Fixed credential evaluation logic (`credentials` is now evaluated before `config_key`)
- Fixed "$top" and "$skip" values being ignored by `C4CToDF` task if provided in the `params` parameter
- Fixed `SQL.to_df()` incorrectly handling queries that begin with whitespace

### Removed
- Removed `autopick_sep` parameter from `SAPRFC` functions. The separator is now always picked automatically if not provided.
- Removed `dtypes_to_json` task to task_utils.py


## [0.3.2] - 2022-02-17
### Fixed
- fixed an issue with schema info within `CheckColumnOrder` class. 


## [0.3.1] - 2022-02-17
### Changed
-`ADLSToAzureSQL` - added `remove_tab`  parameter to remove uncessery tab separators from data. 

### Fixed
- fixed an issue with return df within `CheckColumnOrder` class. 


## [0.3.0] - 2022-02-16
### Added
- new source `SAPRFC` for connecting with SAP using the `pyRFC` library (requires pyrfc as well as the SAP NW RFC library that can be downloaded [here](https://support.sap.com/en/product/connectors/nwrfcsdk.html)
- new source `DuckDB` for connecting with the `DuckDB` database
- new task `SAPRFCToDF` for loading data from SAP to a pandas DataFrame
- new tasks, `DuckDBQuery` and `DuckDBCreateTableFromParquet`, for interacting with DuckDB
- new flow `SAPToDuckDB` for moving data from SAP to DuckDB
- Added `CheckColumnOrder` task
- C4C connection with url and report_url documentation
-`SQLIteInsert` check if DataFrame is empty or object is not a DataFrame
- KeyVault support in `SharepointToDF` task
- KeyVault support in `CloudForCustomers` tasks

### Changed
- pinned Prefect version to 0.15.11
- `df_to_csv` now creates dirs if they don't exist
- `ADLSToAzureSQL` - when data in csv coulmns has unnecessary "\t" then removes them

### Fixed
- fixed an issue with duckdb calls seeing initial db snapshot instead of the updated state (#282)
- C4C connection with url and report_url optimization
- column mapper in C4C source


## [0.2.15] - 2022-01-12
### Added
- new option to `ADLSToAzureSQL` Flow - `if_exists="delete"`
- `SQL` source: `create_table()` already handles `if_exists`; now it handles a new option for `if_exists()`
- `C4CToDF` and `C4CReportToDF` tasks are provided as a class instead of function


### Fixed 
- Appending issue within CloudForCustomers source
- An early return bug in `UKCarbonIntensity` in `to_df` method


## [0.2.14] - 2021-12-01
### Fixed
- authorization issue within `CloudForCustomers` source


## [0.2.13] - 2021-11-30
### Added
- Added support for file path to `CloudForCustomersReportToADLS` flow
- Added `flow_of_flows` list handling
- Added support for JSON files in `AzureDataLakeToDF`

### Fixed
- `Supermetrics` source: `to_df()` now correctly handles `if_empty` in case of empty results

### Changed
- `Sharepoint` and `CloudForCustomers` sources will now provide an informative `CredentialError` which is also raised early. This will make issues with input credenials immediately clear to the user.
- Removed set_key_value from `CloudForCustomersReportToADLS` flow


## [0.2.12] - 2021-11-25
### Added
- Added `Sharepoint` source
- Added `SharepointToDF` task
- Added `SharepointToADLS` flow
- Added `CloudForCustomers` source
- Added `c4c_report_to_df` taks
- Added `def c4c_to_df` task
- Added `CloudForCustomersReportToADLS` flow
- Added `df_to_csv` task to task_utils.py
- Added `df_to_parquet` task to task_utils.py
- Added `dtypes_to_json` task to task_utils.py


## [0.2.11] - 2021-10-30
### Fixed
- `ADLSToAzureSQL` - fixed path to csv issue. 
- `SupermetricsToADLS` - fixed local json path issue. 


## [0.2.10] - 2021-10-29
### Release due to CI/CD error


## [0.2.9] - 2021-10-29
### Release due to CI/CD error


## [0.2.8] - 2021-10-29
### Changed
- CI/CD: `dev` image is now only published on push to the `dev` branch
- Docker: 
  - updated registry links to use the new `ghcr.io` domain
  - `run.sh` now also accepts the `-t` option. When run in standard mode, it will only spin up the `viadot_jupyter_lab` service.
  When ran with `-t dev`, it will also spin up `viadot_testing` and `viadot_docs` containers.

### Fixed
- ADLSToAzureSQL - fixed path parameter issue.


## [0.2.7] - 2021-10-04
### Added
- Added `SQLiteQuery` task
- Added `CloudForCustomers` source
- Added `CloudForCustomersToDF` and `CloudForCustomersToCSV` tasks
- Added `CloudForCustomersToADLS` flow
- Added support for parquet in `CloudForCustomersToDF`
- Added style guidelines to the `README`
- Added local setup and commands to the `README`

### Changed
- Changed CI/CD algorithm
  - the `latest` Docker image is now only updated on release and is the same exact image as the latest release
  - the `dev` image is released only on pushes and PRs to the `dev` branch (so dev branch = dev image)
- Modified `ADLSToAzureSQL` - *read_sep* and *write_sep* parameters added to the flow.

### Fixed
- Fixed `ADLSToAzureSQL` breaking in `"append"` mode if the table didn't exist (#145).
- Fixed `ADLSToAzureSQL` breaking in promotion path for csv files. 


## [0.2.6] - 2021-09-22
### Added
- Added flows library docs to the references page

### Changed
- Moved task library docs page to topbar
- Updated docs for task and flows


## [0.2.5] - 2021-09-20
### Added
- Added `start` and `end_date` parameters to `SupermetricsToADLS` flow
- Added a tutorial on how to pull data from `Supermetrics`


## [0.2.4] - 2021-09-06
### Added
- Added documentation (both docstrings and MKDocs docs) for multiple tasks
- Added `start_date` and `end_date` parameters to the `SupermetricsToAzureSQL` flow
- Added a temporary workaround `df_to_csv_task` task to the `SupermetricsToADLS` flow to handle mixed dtype columns not handled automatically by DataFrame's `to_parquet()` method


## [0.2.3] - 2021-08-19
### Changed
- Modified `RunGreatExpectationsValidation` task to use the built in support for evaluation parameters added in Prefect v0.15.3
- Modified `SupermetricsToADLS` and `ADLSGen1ToAzureSQLNew` flows to align with this [recipe](https://docs.prefect.io/orchestration/flow_config/storage.html#loading-additional-files-with-git-storage) for reading the expectation suite JSON
The suite now has to be loaded before flow initialization in the flow's python file and passed as an argument to the flow's constructor.
- Modified `RunGreatExpectationsValidation`'s `expectations_path` parameter to point to the directory containing the expectation suites instead of the
Great Expectations project directory, which was confusing. The project directory is now only used internally and not exposed to the user
- Changed the logging of docs URL for `RunGreatExpectationsValidation` task to use GE's recipe from [the docs](https://docs.greatexpectations.io/docs/guides/validation/advanced/how_to_implement_custom_notifications/)

### Added
- Added a test for `SupermetricsToADLS` flow
 -Added a test for `AzureDataLakeList` task
- Added PR template for new PRs
- Added a `write_to_json` util task to the `SupermetricsToADLS` flow. This task dumps the input expectations dict to the local filesystem as is required by Great Expectations.
This allows the user to simply pass a dict with their expectations and not worry about the project structure required by Great Expectations
- Added `Shapely` and `imagehash` dependencies required for full `visions` functionality (installing `visions[all]` breaks the build)
- Added more parameters to control CSV parsing in the `ADLSGen1ToAzureSQLNew` flow
- Added `keep_output` parameter to the `RunGreatExpectationsValidation` task to control Great Expectations output to the filesystem
- Added `keep_validation_output` parameter and `cleanup_validation_clutter` task to the `SupermetricsToADLS` flow to control Great Expectations output to the filesystem

### Removed
- Removed `SupermetricsToAzureSQLv2` and `SupermetricsToAzureSQLv3` flows
- Removed `geopy` dependency


## [0.2.2] - 2021-07-27
### Added
- Added support for parquet in `AzureDataLakeToDF`
- Added proper logging to the `RunGreatExpectationsValidation` task
- Added the `viz` Prefect extra to requirements to allow flow visualizaion
- Added a few utility tasks in `task_utils`
- Added `geopy` dependency
- Tasks:
  - `AzureDataLakeList` - for listing files in an ADLS directory
- Flows:
  - `ADLSToAzureSQL` - promoting files to conformed, operations, 
  creating an SQL table and inserting the data into it
  - `ADLSContainerToContainer` - copying files between ADLS containers

### Changed
- Renamed `ReadAzureKeyVaultSecret` and `RunAzureSQLDBQuery` tasks to match Prefect naming style
- Flows:
  - `SupermetricsToADLS` - changed csv to parquet file extension. File and schema info are loaded to the `RAW` container. 

### Fixed
- Removed the broken version autobump from CI


## [0.2.1] - 2021-07-14
### Added
- Flows:
  - `SupermetricsToADLS` - supporting immutable ADLS setup

### Changed
- A default value for the `ds_user` parameter in `SupermetricsToAzureSQLv3` can now be 
specified in the `SUPERMETRICS_DEFAULT_USER` secret
- Updated multiple dependencies

### Fixed
- Fixed "Local run of `SupermetricsToAzureSQLv3` skips all tasks after `union_dfs_task`" (#59)
- Fixed the `release` GitHub action


## [0.2.0] - 2021-07-12
### Added
- Sources:
  - `AzureDataLake` (supports gen1 & gen2)
  - `SQLite`

- Tasks:
  - `DownloadGitHubFile`
  - `AzureDataLakeDownload`
  - `AzureDataLakeUpload`
  - `AzureDataLakeToDF`
  - `ReadAzureKeyVaultSecret`
  - `CreateAzureKeyVaultSecret`
  - `DeleteAzureKeyVaultSecret`
  - `SQLiteInsert`
  - `SQLiteSQLtoDF`
  - `AzureSQLCreateTable`
  - `RunAzureSQLDBQuery`
  - `BCPTask`
  - `RunGreatExpectationsValidation`
  - `SupermetricsToDF`

- Flows:
  - `SupermetricsToAzureSQLv1`
  - `SupermetricsToAzureSQLv2`
  - `SupermetricsToAzureSQLv3`
  - `AzureSQLTransform`
  - `Pipeline`
  - `ADLSGen1ToGen2`
  - `ADLSGen1ToAzureSQL`
  - `ADLSGen1ToAzureSQLNew`

- Examples:
  - Hello world flow
  - Supermetrics Google Ads extract

### Changed
- Tasks now use secrets for credential management (azure tasks use Azure Key Vault secrets)
- SQL source now has a default query timeout of 1 hour

### Fixed
- Fix `SQLite` tests
- Multiple stability improvements with retries and timeouts


## [0.1.12] - 2021-05-08
### Changed
- Moved from poetry to pip

### Fixed
- Fix `AzureBlobStorage`'s `to_storage()` method is missing the final upload blob part<|MERGE_RESOLUTION|>--- conflicted
+++ resolved
@@ -5,14 +5,12 @@
 and this project adheres to [Semantic Versioning](https://semver.org/spec/v2.0.0.html).
 
 ## [Unreleased]
-<<<<<<< HEAD
-- Updated `.gitignore` to ignore files with `*.bak` extension and to ignore `credentials.json` in any directory.
-=======
 ### Changed
 - Changed `add_ingestion_metadata_task()` to not to add metadata column when input DataFrame is empty
 - Changed `check_if_empty_file()` logic according to changes in `add_ingestion_metadata_task()`
 - Changed accepted values of `if_empty` parameter in `DuckDBCreateTableFromParquet`
->>>>>>> 5fd29dbb
+- Updated `.gitignore` to ignore files with `*.bak` extension and to ignore `credentials.json` in any directory.
+
 
 ## [0.4.5] - 2022-06-23
 ### Added
