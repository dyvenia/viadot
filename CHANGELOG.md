--- conflicted
+++ resolved
@@ -7,12 +7,10 @@
 
 ## [Unreleased]
 
-<<<<<<< HEAD
+
 - Added new version of `Hubspot` connector and test files.
-=======
 - Added `Mindful` connector and test file.
 
->>>>>>> d9d67f88
 
 ### Added
 
