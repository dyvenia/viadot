--- conflicted
+++ resolved
@@ -5,19 +5,15 @@
 and this project adheres to [Semantic Versioning](https://semver.org/spec/v2.0.0.html).
 
 ## [Unreleased]
-<<<<<<< HEAD
+### Added
+
+### Changed
+- Changed `duckdb` version to `0.5.1`
+
 ### Fixed
 - Fixed incorrect `if_exists="delete"` handling in `DuckDB.create_table_from_parquet()`
-=======
-### Added
-
-### Changed
-- Changed `duckdb` version to `0.5.1`
-
-### Fixed
 - Fixed `test_duckdb_to_sql_server.py` tests - revert to a previous version
 - Removed `test__check_if_schema_exists()` test
->>>>>>> 9a0dce1c
 
 
 ## [0.4.9] - 2022-09-27
