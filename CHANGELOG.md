# Changelog
All notable changes to this project will be documented in this file.

The format is based on [Keep a Changelog](https://keepachangelog.com/en/1.0.0/),
and this project adheres to [Semantic Versioning](https://semver.org/spec/v2.0.0.html).

## [Unreleased]

## [0.4.7] - 2022-09-06
### Added
- Added new flow - `SQLServerTransform` and new task `SQLServerQuery` to run queries on SQLServer
- Added `duckdb_query` parameter to `DuckDBToSQLServer` flow to enable option to create table
using outputs of SQL queries 
- Added handling empty DF in `set_new_kv()` task
- Added `update_kv` and `filter_column` params to `SAPRFCToADLS` and `SAPToDuckDB` flows and added `set_new_kv()` task
in `task_utils`
<<<<<<< HEAD
- Added `playwright` libraries and dependencies to `Dockerfile`
=======
- Added Genesys API source `Genesys`
- Added tasks `GenesysToCSV` and `GenesysToDF`
- Added flows `GenesysToADLS` and `GenesysReportToADLS`
- Added `query` parameter to  `PrefectLogs` flow
>>>>>>> 3f13c66f

### Changed
- Updated requirements.txt
- Changed 'handle_api_response()' method by adding more requests method also added contex menager


## [0.4.6] - 2022-07-21
### Added
- Added `rfc_character_limit` parameter in `SAPRFCToDF` task, `SAPRFC` source, `SAPRFCToADLS` and `SAPToDuckDB` flows
- Added `on_bcp_error` and `bcp_error_log_path` parameters in `BCPTask`
- Added ability to process queries which result exceed SAP's character per low limit in `SAPRFC` source
- Added new flow `PrefectLogs` for extracting all logs from Prefect with details
- Added `PrefectLogs` flow

### Changed
- Changed `CheckColumnOrder` task and `ADLSToAzureSQL` flow to handle appending to non existing table
- Changed tasks order in `EpicorOrdersToDuckDB`, `SAPToDuckDB` and `SQLServerToDuckDB` - casting 
DF to string before adding metadata
- Changed `add_ingestion_metadata_task()` to not to add metadata column when input DataFrame is empty
- Changed `check_if_empty_file()` logic according to changes in `add_ingestion_metadata_task()`
- Changed accepted values of `if_empty` parameter in `DuckDBCreateTableFromParquet`
- Updated `.gitignore` to ignore files with `*.bak` extension and to ignore `credentials.json` in any directory
- Changed logger messages in `AzureDataLakeRemove` task

### Fixed
- Fixed handling empty response in `SAPRFC` source
- Fixed issue in `BCPTask` when log file couln't be opened.
- Fixed log being printed too early in `Salesforce` source, which would sometimes cause a `KeyError`
- `raise_on_error` now behaves correctly in `upsert()` when receiving incorrect return codes from Salesforce

### Removed
- Removed option to run multiple queries in `SAPRFCToADLS`


## [0.4.5] - 2022-06-23
### Added
- Added `error_log_file_path` parameter in `BCPTask` that enables setting name of errors logs file 
- Added `on_error` parameter in `BCPTask` that tells what to do if bcp error occurs. 
- Added error log file and `on_bcp_error` parameter in `ADLSToAzureSQL`
- Added handling POST requests in `handle_api_response()` add added it to `Epicor` source.
- Added `SalesforceToDF` task
- Added `SalesforceToADLS` flow
- Added `overwrite_adls` option to `BigQueryToADLS` and `SharepointToADLS`
- Added `cast_df_to_str` task in `utils.py` and added this to `EpicorToDuckDB`, `SAPToDuckDB`, `SQLServerToDuckDB`
- Added `if_empty` parameter in `DuckDBCreateTableFromParquet` task and in `EpicorToDuckDB`, `SAPToDuckDB`,
`SQLServerToDuckDB` flows to check if output Parquet is empty and handle it properly.
- Added `check_if_empty_file()` and `handle_if_empty_file()` in `utils.py`

## [0.4.4] - 2022-06-09
### Added
- Added new connector - Outlook. Created `Outlook` source, `OutlookToDF` task and `OutlookToADLS` flow.
- Added new connector - Epicor. Created `Epicor` source, `EpicorToDF` task and `EpicorToDuckDB` flow.
- Enabled Databricks Connect in the image. To enable, [follow this guide](./README.md#executing-spark-jobs)
- Added `MySQL` source and `MySqlToADLS` flow
- Added `SQLServerToDF` task
- Added `SQLServerToDuckDB` flow which downloads data from SQLServer table, loads it to parquet file and then uplads it do DuckDB
- Added complete proxy set up in `SAPRFC` example (`viadot/examples/sap_rfc`)

### Changed
- Changed default name for the Prefect secret holding the name of the Azure KV secret storing Sendgrid credentials


## [0.4.3] - 2022-04-28
### Added
- Added `func` parameter to `SAPRFC` 
- Added `SAPRFCToADLS` flow which downloads data from SAP Database to to a pandas DataFrame, exports df to csv and uploads it to Azure Data Lake.
- Added `adls_file_name` in  `SupermetricsToADLS` and `SharepointToADLS` flows
- Added `BigQueryToADLS` flow class which anables extract data from BigQuery.
- Added `Salesforce` source
- Added `SalesforceUpsert` task
- Added `SalesforceBulkUpsert` task
- Added C4C secret handling to `CloudForCustomersReportToADLS` flow (`c4c_credentials_secret` parameter)

### Fixed
- Fixed `get_flow_last_run_date()` incorrectly parsing the date
- Fixed C4C secret handling (tasks now correctly read the secret as the credentials, rather than assuming the secret is a container for credentials for all environments and trying to access specific key inside it). In other words, tasks now assume the secret holds credentials, rather than a dict of the form `{env: credentials, env2: credentials2}`
- Fixed `utils.gen_bulk_insert_query_from_df()` failing with > 1000 rows due to INSERT clause limit by chunking the data into multiple INSERTs
- Fixed `get_flow_last_run_date()` incorrectly parsing the date
- Fixed `MultipleFlows` when one flow is passed and when last flow fails.


## [0.4.2] - 2022-04-08
### Added
- Added `AzureDataLakeRemove` task

### Changed
- Changed name of task file from `prefect` to `prefect_date_range`

### Fixed
- Fixed out of range issue in `prefect_date_range`


## [0.4.1] - 2022-04-07
### Changed
- bumped version


## [0.4.0] - 2022-04-07
### Added
- Added `custom_mail_state_handler` task that sends email notification using a custom SMTP server.
- Added new function `df_clean_column` that cleans data frame columns from special characters
- Added `df_clean_column` util task that removes special characters from a pandas DataFrame
- Added `MultipleFlows` flow class which enables running multiple flows in a given order.
- Added `GetFlowNewDateRange` task to change date range based on Prefect flows
- Added `check_col_order` parameter in `ADLSToAzureSQL`
- Added new source `ASElite` 
- Added KeyVault support in `CloudForCustomers` tasks
- Added `SQLServer` source
- Added `DuckDBToDF` task
- Added `DuckDBTransform` flow
- Added `SQLServerCreateTable` task
- Added `credentials` param to `BCPTask`
- Added `get_sql_dtypes_from_df` and `update_dict` util tasks
- Added `DuckDBToSQLServer` flow
- Added `if_exists="append"` option to `DuckDB.create_table_from_parquet()`
- Added `get_flow_last_run_date` util function
- Added `df_to_dataset` task util for writing DataFrames to data lakes using `pyarrow`
- Added retries to Cloud for Customers tasks
- Added `chunksize` parameter to `C4CToDF` task to allow pulling data in chunks
- Added `chunksize` parameter to `BCPTask` task to allow more control over the load process
- Added support for SQL Server's custom `datetimeoffset` type
- Added `AzureSQLToDF` task
- Added `AzureDataLakeRemove` task
- Added `AzureSQLUpsert` task

### Changed
- Changed the base class of `AzureSQL` to `SQLServer`
- `df_to_parquet()` task now creates directories if needed
- Added several more separators to check for automatically in `SAPRFC.to_df()`
- Upgraded `duckdb` version to 0.3.2

### Fixed
- Fixed bug with `CheckColumnOrder` task
- Fixed OpenSSL config for old SQL Servers still using TLS < 1.2
- `BCPTask` now correctly handles custom SQL Server port 
- Fixed `SAPRFC.to_df()` ignoring user-specified separator
- Fixed temporary CSV generated by the `DuckDBToSQLServer` flow not being cleaned up
- Fixed some mappings in `get_sql_dtypes_from_df()` and optimized performance
- Fixed `BCPTask` - the case when the file path contained a space
- Fixed credential evaluation logic (`credentials` is now evaluated before `config_key`)
- Fixed "$top" and "$skip" values being ignored by `C4CToDF` task if provided in the `params` parameter
- Fixed `SQL.to_df()` incorrectly handling queries that begin with whitespace

### Removed
- Removed `autopick_sep` parameter from `SAPRFC` functions. The separator is now always picked automatically if not provided.
- Removed `dtypes_to_json` task to task_utils.py


## [0.3.2] - 2022-02-17
### Fixed
- fixed an issue with schema info within `CheckColumnOrder` class. 


## [0.3.1] - 2022-02-17
### Changed
-`ADLSToAzureSQL` - added `remove_tab`  parameter to remove uncessery tab separators from data. 

### Fixed
- fixed an issue with return df within `CheckColumnOrder` class. 


## [0.3.0] - 2022-02-16
### Added
- new source `SAPRFC` for connecting with SAP using the `pyRFC` library (requires pyrfc as well as the SAP NW RFC library that can be downloaded [here](https://support.sap.com/en/product/connectors/nwrfcsdk.html)
- new source `DuckDB` for connecting with the `DuckDB` database
- new task `SAPRFCToDF` for loading data from SAP to a pandas DataFrame
- new tasks, `DuckDBQuery` and `DuckDBCreateTableFromParquet`, for interacting with DuckDB
- new flow `SAPToDuckDB` for moving data from SAP to DuckDB
- Added `CheckColumnOrder` task
- C4C connection with url and report_url documentation
-`SQLIteInsert` check if DataFrame is empty or object is not a DataFrame
- KeyVault support in `SharepointToDF` task
- KeyVault support in `CloudForCustomers` tasks

### Changed
- pinned Prefect version to 0.15.11
- `df_to_csv` now creates dirs if they don't exist
- `ADLSToAzureSQL` - when data in csv coulmns has unnecessary "\t" then removes them

### Fixed
- fixed an issue with duckdb calls seeing initial db snapshot instead of the updated state (#282)
- C4C connection with url and report_url optimization
- column mapper in C4C source


## [0.2.15] - 2022-01-12
### Added
- new option to `ADLSToAzureSQL` Flow - `if_exists="delete"`
- `SQL` source: `create_table()` already handles `if_exists`; now it handles a new option for `if_exists()`
- `C4CToDF` and `C4CReportToDF` tasks are provided as a class instead of function


### Fixed 
- Appending issue within CloudForCustomers source
- An early return bug in `UKCarbonIntensity` in `to_df` method


## [0.2.14] - 2021-12-01
### Fixed
- authorization issue within `CloudForCustomers` source


## [0.2.13] - 2021-11-30
### Added
- Added support for file path to `CloudForCustomersReportToADLS` flow
- Added `flow_of_flows` list handling
- Added support for JSON files in `AzureDataLakeToDF`

### Fixed
- `Supermetrics` source: `to_df()` now correctly handles `if_empty` in case of empty results

### Changed
- `Sharepoint` and `CloudForCustomers` sources will now provide an informative `CredentialError` which is also raised early. This will make issues with input credenials immediately clear to the user.
- Removed set_key_value from `CloudForCustomersReportToADLS` flow


## [0.2.12] - 2021-11-25
### Added
- Added `Sharepoint` source
- Added `SharepointToDF` task
- Added `SharepointToADLS` flow
- Added `CloudForCustomers` source
- Added `c4c_report_to_df` taks
- Added `def c4c_to_df` task
- Added `CloudForCustomersReportToADLS` flow
- Added `df_to_csv` task to task_utils.py
- Added `df_to_parquet` task to task_utils.py
- Added `dtypes_to_json` task to task_utils.py


## [0.2.11] - 2021-10-30
### Fixed
- `ADLSToAzureSQL` - fixed path to csv issue. 
- `SupermetricsToADLS` - fixed local json path issue. 


## [0.2.10] - 2021-10-29
### Release due to CI/CD error


## [0.2.9] - 2021-10-29
### Release due to CI/CD error


## [0.2.8] - 2021-10-29
### Changed
- CI/CD: `dev` image is now only published on push to the `dev` branch
- Docker: 
  - updated registry links to use the new `ghcr.io` domain
  - `run.sh` now also accepts the `-t` option. When run in standard mode, it will only spin up the `viadot_jupyter_lab` service.
  When ran with `-t dev`, it will also spin up `viadot_testing` and `viadot_docs` containers.

### Fixed
- ADLSToAzureSQL - fixed path parameter issue.


## [0.2.7] - 2021-10-04
### Added
- Added `SQLiteQuery` task
- Added `CloudForCustomers` source
- Added `CloudForCustomersToDF` and `CloudForCustomersToCSV` tasks
- Added `CloudForCustomersToADLS` flow
- Added support for parquet in `CloudForCustomersToDF`
- Added style guidelines to the `README`
- Added local setup and commands to the `README`

### Changed
- Changed CI/CD algorithm
  - the `latest` Docker image is now only updated on release and is the same exact image as the latest release
  - the `dev` image is released only on pushes and PRs to the `dev` branch (so dev branch = dev image)
- Modified `ADLSToAzureSQL` - *read_sep* and *write_sep* parameters added to the flow.

### Fixed
- Fixed `ADLSToAzureSQL` breaking in `"append"` mode if the table didn't exist (#145).
- Fixed `ADLSToAzureSQL` breaking in promotion path for csv files. 


## [0.2.6] - 2021-09-22
### Added
- Added flows library docs to the references page

### Changed
- Moved task library docs page to topbar
- Updated docs for task and flows


## [0.2.5] - 2021-09-20
### Added
- Added `start` and `end_date` parameters to `SupermetricsToADLS` flow
- Added a tutorial on how to pull data from `Supermetrics`


## [0.2.4] - 2021-09-06
### Added
- Added documentation (both docstrings and MKDocs docs) for multiple tasks
- Added `start_date` and `end_date` parameters to the `SupermetricsToAzureSQL` flow
- Added a temporary workaround `df_to_csv_task` task to the `SupermetricsToADLS` flow to handle mixed dtype columns not handled automatically by DataFrame's `to_parquet()` method


## [0.2.3] - 2021-08-19
### Changed
- Modified `RunGreatExpectationsValidation` task to use the built in support for evaluation parameters added in Prefect v0.15.3
- Modified `SupermetricsToADLS` and `ADLSGen1ToAzureSQLNew` flows to align with this [recipe](https://docs.prefect.io/orchestration/flow_config/storage.html#loading-additional-files-with-git-storage) for reading the expectation suite JSON
The suite now has to be loaded before flow initialization in the flow's python file and passed as an argument to the flow's constructor.
- Modified `RunGreatExpectationsValidation`'s `expectations_path` parameter to point to the directory containing the expectation suites instead of the
Great Expectations project directory, which was confusing. The project directory is now only used internally and not exposed to the user
- Changed the logging of docs URL for `RunGreatExpectationsValidation` task to use GE's recipe from [the docs](https://docs.greatexpectations.io/docs/guides/validation/advanced/how_to_implement_custom_notifications/)

### Added
- Added a test for `SupermetricsToADLS` flow
 -Added a test for `AzureDataLakeList` task
- Added PR template for new PRs
- Added a `write_to_json` util task to the `SupermetricsToADLS` flow. This task dumps the input expectations dict to the local filesystem as is required by Great Expectations.
This allows the user to simply pass a dict with their expectations and not worry about the project structure required by Great Expectations
- Added `Shapely` and `imagehash` dependencies required for full `visions` functionality (installing `visions[all]` breaks the build)
- Added more parameters to control CSV parsing in the `ADLSGen1ToAzureSQLNew` flow
- Added `keep_output` parameter to the `RunGreatExpectationsValidation` task to control Great Expectations output to the filesystem
- Added `keep_validation_output` parameter and `cleanup_validation_clutter` task to the `SupermetricsToADLS` flow to control Great Expectations output to the filesystem

### Removed
- Removed `SupermetricsToAzureSQLv2` and `SupermetricsToAzureSQLv3` flows
- Removed `geopy` dependency


## [0.2.2] - 2021-07-27
### Added
- Added support for parquet in `AzureDataLakeToDF`
- Added proper logging to the `RunGreatExpectationsValidation` task
- Added the `viz` Prefect extra to requirements to allow flow visualizaion
- Added a few utility tasks in `task_utils`
- Added `geopy` dependency
- Tasks:
  - `AzureDataLakeList` - for listing files in an ADLS directory
- Flows:
  - `ADLSToAzureSQL` - promoting files to conformed, operations, 
  creating an SQL table and inserting the data into it
  - `ADLSContainerToContainer` - copying files between ADLS containers

### Changed
- Renamed `ReadAzureKeyVaultSecret` and `RunAzureSQLDBQuery` tasks to match Prefect naming style
- Flows:
  - `SupermetricsToADLS` - changed csv to parquet file extension. File and schema info are loaded to the `RAW` container. 

### Fixed
- Removed the broken version autobump from CI


## [0.2.1] - 2021-07-14
### Added
- Flows:
  - `SupermetricsToADLS` - supporting immutable ADLS setup

### Changed
- A default value for the `ds_user` parameter in `SupermetricsToAzureSQLv3` can now be 
specified in the `SUPERMETRICS_DEFAULT_USER` secret
- Updated multiple dependencies

### Fixed
- Fixed "Local run of `SupermetricsToAzureSQLv3` skips all tasks after `union_dfs_task`" (#59)
- Fixed the `release` GitHub action


## [0.2.0] - 2021-07-12
### Added
- Sources:
  - `AzureDataLake` (supports gen1 & gen2)
  - `SQLite`

- Tasks:
  - `DownloadGitHubFile`
  - `AzureDataLakeDownload`
  - `AzureDataLakeUpload`
  - `AzureDataLakeToDF`
  - `ReadAzureKeyVaultSecret`
  - `CreateAzureKeyVaultSecret`
  - `DeleteAzureKeyVaultSecret`
  - `SQLiteInsert`
  - `SQLiteSQLtoDF`
  - `AzureSQLCreateTable`
  - `RunAzureSQLDBQuery`
  - `BCPTask`
  - `RunGreatExpectationsValidation`
  - `SupermetricsToDF`

- Flows:
  - `SupermetricsToAzureSQLv1`
  - `SupermetricsToAzureSQLv2`
  - `SupermetricsToAzureSQLv3`
  - `AzureSQLTransform`
  - `Pipeline`
  - `ADLSGen1ToGen2`
  - `ADLSGen1ToAzureSQL`
  - `ADLSGen1ToAzureSQLNew`

- Examples:
  - Hello world flow
  - Supermetrics Google Ads extract

### Changed
- Tasks now use secrets for credential management (azure tasks use Azure Key Vault secrets)
- SQL source now has a default query timeout of 1 hour

### Fixed
- Fix `SQLite` tests
- Multiple stability improvements with retries and timeouts


## [0.1.12] - 2021-05-08
### Changed
- Moved from poetry to pip

### Fixed
- Fix `AzureBlobStorage`'s `to_storage()` method is missing the final upload blob part<|MERGE_RESOLUTION|>--- conflicted
+++ resolved
@@ -5,6 +5,9 @@
 and this project adheres to [Semantic Versioning](https://semver.org/spec/v2.0.0.html).
 
 ## [Unreleased]
+
+### Added
+- Added `playwright` libraries and dependencies to `Dockerfile` and `requirements`
 
 ## [0.4.7] - 2022-09-06
 ### Added
@@ -14,14 +17,10 @@
 - Added handling empty DF in `set_new_kv()` task
 - Added `update_kv` and `filter_column` params to `SAPRFCToADLS` and `SAPToDuckDB` flows and added `set_new_kv()` task
 in `task_utils`
-<<<<<<< HEAD
-- Added `playwright` libraries and dependencies to `Dockerfile`
-=======
 - Added Genesys API source `Genesys`
 - Added tasks `GenesysToCSV` and `GenesysToDF`
 - Added flows `GenesysToADLS` and `GenesysReportToADLS`
 - Added `query` parameter to  `PrefectLogs` flow
->>>>>>> 3f13c66f
 
 ### Changed
 - Updated requirements.txt
