# Changelog
All notable changes to this project will be documented in this file.

The format is based on [Keep a Changelog](https://keepachangelog.com/en/1.0.0/),
and this project adheres to [Semantic Versioning](https://semver.org/spec/v2.0.0.html).

## [Unreleased]
### Added
- Added new view type `agent_interaction_view_type` in `Genesys`source.
- Added `TM1` source class.
- Added `TM1ToDF` task class.
- Added `set_prefect_kv` parameter to `BigQueryToADLS` with `False` as a default. If there is a need to create new pair in KV Store the parameter can be changed to `True`.

<<<<<<< HEAD
### Changed
- Splitted test for Eurostat on source tests and task tests
- Fixed bug for endpoint `conversations` in GET method in `Genesys` Task.
=======
### Fixed
>>>>>>> 5235f323

### Changed
- Splitted test for Eurostat on source tests and task tests.
- Modified `CustomerGauge` source class with simplified logic to return json structure.
- Expanded `CustomerGaugeToDF` task class with separate cleaning functions and handling nested json structure flattening with two new methods `_field_reference_unpacker` and `_nested_dict_transformer`.
- Changed `CustomerGaugeToADLS` to containing new arguments.


## [0.4.21] - 2023-10-26
### Added
- Added `validate_df` task to task_utils.
- Added `SharepointList` source class.
- Added `SharepointListToDF` task class.
- Added `SharepointListToADLS` flow class.
- Added tests for `SharepointList`.
- Added `get_nested_dict` to utils.py.

### Fixed

### Changed
- Changed `GenesysToCSV` logic for end_point == "conversations". Added new fields to extraction.

## [0.4.20] - 2023-10-12
### Added
- Added `Office365-REST-Python-Client` library to `requirements`.
- Added `GetSalesQuotationData` view in `BusinessCore` source.
- Added new ViewType `queue_interaction_detail_view` to Genesys.
- Added new column `_viadot_source` to BigQuery extraction.

### Changed
- Changed the flow name from `TransformAndCatalog` to `TransformAndCatalogToLuma`. 
- Modified `add_viadot_metadata_columns` to be able to apply a parameter source_name to the decorator for `to_df` function or function where the DataFrame is generated.
- Changed `SharepointToDF` task in order to implement `add_viadot_metadata_columns` with value `source_name="Sharepoint"` after changes.
- Changed `Mindful` credentials passed by the `auth` parameter, instead of the `header`.


## [0.4.19] - 2023-08-31
### Added
- Added `add_viadot_metadata_columns` function that will be used as a decorator for `to_df` class methods.
- Added `TransformAndCatalog` flow.
- Added `CloneRepo` task.
- Added `LumaIngest` task.

### Fixed
- Updated Dockerfile - Changed Linux (RPM/DEB/APK) installer packages.


## [0.4.18] - 2023-07-27
### Added
- Added `SQLServerToParquet` flow.
- Added `SAPBW` source class.
- Added `SAPBWToDF` task class.
- Added `SAPBWToADLS` flow class.
- Added a new `end_point` parameter in `genesys_api_connection` to make it more generic.
- Added `VidClubToADLS` flow class.

### Fixed
- Fixed a bug in `subject` (extra separator) and in `receivers` (long strings) parameters in `Outlook` connector. 
- Fixed issue with credentials handling in `VidClub` source class.
- Fixed issue with missing arguments in `VidClubToDF` task class.

### Changed
- Genesys API call method and the name changed from `genesys_generate_exports` to `genesys_api_connection`. 
- Added `GET` connection inside the method `genesys_api_connection`.
- Added new parameters in the `GenesysToCSV` task to be able to extract `web message` files.
- Changed looping structure for API calls in `VidClub` source class to use time intervals.
- Changed `VidClubToDF` task class to use total_load function from source.

### Removed
- Removed methods never used in production: `get_analitics_url_report`, `get_all_schedules_job`, `schedule_report`,
`to_df`, `delete_scheduled_report_job` and `generate_reporting_export`.


## [0.4.17] - 2023-06-15
### Fixed
- Fixed issue with `tzlocal` for O365 package


## [0.4.16] - 2023-06-15
### Added
- Added `VidClub` source class
- Added `VidClubToDF` task class
- Added `GetPendingSalesOrderData`, `GetSalesInvoiceData`, `GetSalesReturnDetailData` 
 `GetSalesOrderData` endpoints in `BusinessCore()` source.
- Added `url` parameter to `CustomerGauge` source, and `endpoint_url` parameter to `CustomerGaugeToDF` task 
and `CustomerGaugeToADLS` flow. This parameter enables to pass the endpoint URL by user.
- Added new parameter `outbox_list` at all leves in `Outlook` connector to tag mailbox folders.

### Fixed
- Fixed `to_parquet()` from `base.py` when there is no directory specified in path 

### Changed
- Changed loop when retrieving email in `Outlook` source file, to cover all possible folders and subfolders.


## [0.4.15] - 2023-05-11
### Added
- Added `BusinessCore` source class
- Added `BusinessCoreToParquet` task class
- Added `Eurostat` source, task and flow classes
- Added `verify` parameter to `handle_api_response()`.
- Added `to_parquet()` in `base.py`
- Added new source class `SAPRFCV2` in `sap_rfc.py` with new approximation.
- Added new parameter `rfc_replacement` to `sap_rfc_to_adls.py` to replace
an extra separator character within a string column to avoid conflicts.
- Added `rfc_unique_id` in `SAPRFCV2` to merge chunks on this column.
- Added `close_connection()` to `SAPRFC` and `SAPRFCV2`

### Fixed
- Removed `try-except` sentence and added a new logic to remove extra separators in `sap_rfc.py` 
source file, to vaoid a mismatch in columns lenght between iterative connections to SAP tables.
- When `SAP` tables are updated during `sap_rfc.py` scrip running, if there are chunks, the
columns in the next chunk are unrelated rows.
- Fixed `sap_rfc.py` source file to not breakdown by both, 
and extra separator in a row and adding new rows in SAP table between iterations.


## [0.4.14] - 2023-04-13
### Added
- Added `anonymize_df` task function to `task_utils.py` to anonymize data in the dataframe in selected columns.
- Added `Hubspot` source class
- Added `HubspotToDF` task class
- Added `HubspotToADLS` flow class
- Added `CustomerGauge` source class
- Added `CustomerGaugeToDF` task class
- Added `CustomerGaugeToADLS` flow class

## [0.4.13] - 2023-03-15
### Added
- Added `validate_date_filter` parameter to `Epicor` source, `EpicorOrdersToDF` task and `EpicorOrdersToDuckDB` flow.
This parameter enables user to decide whether or not filter should be validated.
- Added `Mediatool` source class
- Added `MediatoolToDF` task class
- Added `MediatoolToADLS` flow class
- Added option to disable `check_dtypes_sort` in `ADLSToAzureSQL` flow.
- Added `query` parameter to `BigQueryToADLS` flow and `BigqueryToDF` task to be able to enter custom SQL query.
- Added new end point `conversations/details/query` connection to `Genesys` task.
- Added new task `filter_userid` in `GenesysToADLS` flow to filter out by user Ids list, previously passed by the user.

### Changed
- Changed parameter name in `BigQueryToADLS` flow - from `credentials_secret` to `credentials_key`


## [0.4.12] - 2023-01-31
### Added
- Added `view_type_time_sleep` to the Genesys `queue_performance_detail_view`.
- Added `FileNotFoundError` to catch up failures in `MindfulToCSV` and when creating SQL tables.
- Added `check_dtypes_sort` task into `ADLSToAzureSQL` to check if dtypes is properly sorted.
- Added `timeout` parameter to all `Task`s where it can be added.
- Added `timeout` parameter to all `Flow`s where it can be added.
- Added `adls_bulk_upload` task function to `task_utils.py`
- Added `get_survey_list` into `Mindful` Source file.

### Changed
- Updated `genesys_to_adls.py` flow with the `adls_bulk_upload` task
- Updated `mindful_to_adls.py` flow with the `adls_bulk_upload` task
- Changed `MindfulToCSV` task to download surveys info.


## [0.4.11] - 2022-12-15
### Added
- Added into `Genesys` the new view type `AGENT`. 

### Changed
- Changed data extraction logic for `Outlook` data.

## [0.4.10] - 2022-11-16
### Added
- Added `credentials_loader` function in utils
- Added new columns to `Epicor` source - `RequiredDate` and `CopperWeight`
- Added timeout to `DuckDBQuery` and `SAPRFCToDF`
- Added support for SQL queries with comments to `DuckDB` source
- Added "WITH" to query keywords in `DuckDB` source
- Added `avro-python3` library to `requirements`

### Changed
- Changed `duckdb` version to `0.5.1`
- Added new column into Data Frames created with `Mindful`.
- Added region parameter as an entry argument in `MindfulToADLS`.

### Fixed
- Fixed incorrect `if_exists="delete"` handling in `DuckDB.create_table_from_parquet()`
- Fixed `test_duckdb_to_sql_server.py` tests - revert to a previous version
- Removed `test__check_if_schema_exists()` test


## [0.4.9] - 2022-09-27
### Added
- Added new column named `_viadot_downloaded_at_utc` in genesys files with the datetime when it is created.
- Added sftp source class `SftpConnector`
- Added sftp tasks `SftpToDF` and `SftpList` 
- Added sftp flows `SftpToAzureSQL` and `SftpToADLS`
- Added new source file `mindful` to connect with mindful API.
- Added new task file `mindful` to be called by the Mindful Flow.
- Added new flow file `mindful_to_adls` to upload data from Mindful API tp ADLS.
- Added `recursive` parameter to `AzureDataLakeList` task


## [0.4.8] - 2022-09-06
### Added
- Added `protobuf` library to requirements


## [0.4.7] - 2022-09-06
### Added
- Added new flow - `SQLServerTransform` and new task `SQLServerQuery` to run queries on SQLServer
- Added `duckdb_query` parameter to `DuckDBToSQLServer` flow to enable option to create table
using outputs of SQL queries 
- Added handling empty DF in `set_new_kv()` task
- Added `update_kv` and `filter_column` params to `SAPRFCToADLS` and `SAPToDuckDB` flows and added `set_new_kv()` task
in `task_utils`
- Added Genesys API source `Genesys`
- Added tasks `GenesysToCSV` and `GenesysToDF`
- Added flows `GenesysToADLS` and `GenesysReportToADLS`
- Added `query` parameter to  `PrefectLogs` flow

### Changed
- Updated requirements.txt
- Changed 'handle_api_response()' method by adding more requests method also added contex menager


## [0.4.6] - 2022-07-21
### Added
- Added `rfc_character_limit` parameter in `SAPRFCToDF` task, `SAPRFC` source, `SAPRFCToADLS` and `SAPToDuckDB` flows
- Added `on_bcp_error` and `bcp_error_log_path` parameters in `BCPTask`
- Added ability to process queries which result exceed SAP's character per low limit in `SAPRFC` source
- Added new flow `PrefectLogs` for extracting all logs from Prefect with details
- Added `PrefectLogs` flow

### Changed
- Changed `CheckColumnOrder` task and `ADLSToAzureSQL` flow to handle appending to non existing table
- Changed tasks order in `EpicorOrdersToDuckDB`, `SAPToDuckDB` and `SQLServerToDuckDB` - casting 
DF to string before adding metadata
- Changed `add_ingestion_metadata_task()` to not to add metadata column when input DataFrame is empty
- Changed `check_if_empty_file()` logic according to changes in `add_ingestion_metadata_task()`
- Changed accepted values of `if_empty` parameter in `DuckDBCreateTableFromParquet`
- Updated `.gitignore` to ignore files with `*.bak` extension and to ignore `credentials.json` in any directory
- Changed logger messages in `AzureDataLakeRemove` task

### Fixed
- Fixed handling empty response in `SAPRFC` source
- Fixed issue in `BCPTask` when log file couln't be opened.
- Fixed log being printed too early in `Salesforce` source, which would sometimes cause a `KeyError`
- `raise_on_error` now behaves correctly in `upsert()` when receiving incorrect return codes from Salesforce

### Removed
- Removed option to run multiple queries in `SAPRFCToADLS`


## [0.4.5] - 2022-06-23
### Added
- Added `error_log_file_path` parameter in `BCPTask` that enables setting name of errors logs file 
- Added `on_error` parameter in `BCPTask` that tells what to do if bcp error occurs. 
- Added error log file and `on_bcp_error` parameter in `ADLSToAzureSQL`
- Added handling POST requests in `handle_api_response()` add added it to `Epicor` source.
- Added `SalesforceToDF` task
- Added `SalesforceToADLS` flow
- Added `overwrite_adls` option to `BigQueryToADLS` and `SharepointToADLS`
- Added `cast_df_to_str` task in `utils.py` and added this to `EpicorToDuckDB`, `SAPToDuckDB`, `SQLServerToDuckDB`
- Added `if_empty` parameter in `DuckDBCreateTableFromParquet` task and in `EpicorToDuckDB`, `SAPToDuckDB`,
`SQLServerToDuckDB` flows to check if output Parquet is empty and handle it properly.
- Added `check_if_empty_file()` and `handle_if_empty_file()` in `utils.py`


## [0.4.4] - 2022-06-09
### Added
- Added new connector - Outlook. Created `Outlook` source, `OutlookToDF` task and `OutlookToADLS` flow.
- Added new connector - Epicor. Created `Epicor` source, `EpicorToDF` task and `EpicorToDuckDB` flow.
- Enabled Databricks Connect in the image. To enable, [follow this guide](./README.md#executing-spark-jobs)
- Added `MySQL` source and `MySqlToADLS` flow
- Added `SQLServerToDF` task
- Added `SQLServerToDuckDB` flow which downloads data from SQLServer table, loads it to parquet file and then uplads it do DuckDB
- Added complete proxy set up in `SAPRFC` example (`viadot/examples/sap_rfc`)

### Changed
- Changed default name for the Prefect secret holding the name of the Azure KV secret storing Sendgrid credentials


## [0.4.3] - 2022-04-28
### Added
- Added `func` parameter to `SAPRFC` 
- Added `SAPRFCToADLS` flow which downloads data from SAP Database to to a pandas DataFrame, exports df to csv and uploads it to Azure Data Lake.
- Added `adls_file_name` in  `SupermetricsToADLS` and `SharepointToADLS` flows
- Added `BigQueryToADLS` flow class which anables extract data from BigQuery.
- Added `Salesforce` source
- Added `SalesforceUpsert` task
- Added `SalesforceBulkUpsert` task
- Added C4C secret handling to `CloudForCustomersReportToADLS` flow (`c4c_credentials_secret` parameter)

### Fixed
- Fixed `get_flow_last_run_date()` incorrectly parsing the date
- Fixed C4C secret handling (tasks now correctly read the secret as the credentials, rather than assuming the secret is a container for credentials for all environments and trying to access specific key inside it). In other words, tasks now assume the secret holds credentials, rather than a dict of the form `{env: credentials, env2: credentials2}`
- Fixed `utils.gen_bulk_insert_query_from_df()` failing with > 1000 rows due to INSERT clause limit by chunking the data into multiple INSERTs
- Fixed `get_flow_last_run_date()` incorrectly parsing the date
- Fixed `MultipleFlows` when one flow is passed and when last flow fails.


## [0.4.2] - 2022-04-08
### Added
- Added `AzureDataLakeRemove` task

### Changed
- Changed name of task file from `prefect` to `prefect_date_range`

### Fixed
- Fixed out of range issue in `prefect_date_range`


## [0.4.1] - 2022-04-07
### Changed
- bumped version


## [0.4.0] - 2022-04-07
### Added
- Added `custom_mail_state_handler` task that sends email notification using a custom SMTP server.
- Added new function `df_clean_column` that cleans data frame columns from special characters
- Added `df_clean_column` util task that removes special characters from a pandas DataFrame
- Added `MultipleFlows` flow class which enables running multiple flows in a given order.
- Added `GetFlowNewDateRange` task to change date range based on Prefect flows
- Added `check_col_order` parameter in `ADLSToAzureSQL`
- Added new source `ASElite` 
- Added KeyVault support in `CloudForCustomers` tasks
- Added `SQLServer` source
- Added `DuckDBToDF` task
- Added `DuckDBTransform` flow
- Added `SQLServerCreateTable` task
- Added `credentials` param to `BCPTask`
- Added `get_sql_dtypes_from_df` and `update_dict` util tasks
- Added `DuckDBToSQLServer` flow
- Added `if_exists="append"` option to `DuckDB.create_table_from_parquet()`
- Added `get_flow_last_run_date` util function
- Added `df_to_dataset` task util for writing DataFrames to data lakes using `pyarrow`
- Added retries to Cloud for Customers tasks
- Added `chunksize` parameter to `C4CToDF` task to allow pulling data in chunks
- Added `chunksize` parameter to `BCPTask` task to allow more control over the load process
- Added support for SQL Server's custom `datetimeoffset` type
- Added `AzureSQLToDF` task
- Added `AzureDataLakeRemove` task
- Added `AzureSQLUpsert` task

### Changed
- Changed the base class of `AzureSQL` to `SQLServer`
- `df_to_parquet()` task now creates directories if needed
- Added several more separators to check for automatically in `SAPRFC.to_df()`
- Upgraded `duckdb` version to 0.3.2

### Fixed
- Fixed bug with `CheckColumnOrder` task
- Fixed OpenSSL config for old SQL Servers still using TLS < 1.2
- `BCPTask` now correctly handles custom SQL Server port 
- Fixed `SAPRFC.to_df()` ignoring user-specified separator
- Fixed temporary CSV generated by the `DuckDBToSQLServer` flow not being cleaned up
- Fixed some mappings in `get_sql_dtypes_from_df()` and optimized performance
- Fixed `BCPTask` - the case when the file path contained a space
- Fixed credential evaluation logic (`credentials` is now evaluated before `config_key`)
- Fixed "$top" and "$skip" values being ignored by `C4CToDF` task if provided in the `params` parameter
- Fixed `SQL.to_df()` incorrectly handling queries that begin with whitespace

### Removed
- Removed `autopick_sep` parameter from `SAPRFC` functions. The separator is now always picked automatically if not provided.
- Removed `dtypes_to_json` task to task_utils.py


## [0.3.2] - 2022-02-17
### Fixed
- fixed an issue with schema info within `CheckColumnOrder` class. 


## [0.3.1] - 2022-02-17
### Changed
-`ADLSToAzureSQL` - added `remove_tab`  parameter to remove uncessery tab separators from data. 

### Fixed
- fixed an issue with return df within `CheckColumnOrder` class. 


## [0.3.0] - 2022-02-16
### Added
- new source `SAPRFC` for connecting with SAP using the `pyRFC` library (requires pyrfc as well as the SAP NW RFC library that can be downloaded [here](https://support.sap.com/en/product/connectors/nwrfcsdk.html)
- new source `DuckDB` for connecting with the `DuckDB` database
- new task `SAPRFCToDF` for loading data from SAP to a pandas DataFrame
- new tasks, `DuckDBQuery` and `DuckDBCreateTableFromParquet`, for interacting with DuckDB
- new flow `SAPToDuckDB` for moving data from SAP to DuckDB
- Added `CheckColumnOrder` task
- C4C connection with url and report_url documentation
-`SQLIteInsert` check if DataFrame is empty or object is not a DataFrame
- KeyVault support in `SharepointToDF` task
- KeyVault support in `CloudForCustomers` tasks

### Changed
- pinned Prefect version to 0.15.11
- `df_to_csv` now creates dirs if they don't exist
- `ADLSToAzureSQL` - when data in csv coulmns has unnecessary "\t" then removes them

### Fixed
- fixed an issue with duckdb calls seeing initial db snapshot instead of the updated state (#282)
- C4C connection with url and report_url optimization
- column mapper in C4C source


## [0.2.15] - 2022-01-12
### Added
- new option to `ADLSToAzureSQL` Flow - `if_exists="delete"`
- `SQL` source: `create_table()` already handles `if_exists`; now it handles a new option for `if_exists()`
- `C4CToDF` and `C4CReportToDF` tasks are provided as a class instead of function


### Fixed 
- Appending issue within CloudForCustomers source
- An early return bug in `UKCarbonIntensity` in `to_df` method


## [0.2.14] - 2021-12-01
### Fixed
- authorization issue within `CloudForCustomers` source


## [0.2.13] - 2021-11-30
### Added
- Added support for file path to `CloudForCustomersReportToADLS` flow
- Added `flow_of_flows` list handling
- Added support for JSON files in `AzureDataLakeToDF`

### Fixed
- `Supermetrics` source: `to_df()` now correctly handles `if_empty` in case of empty results

### Changed
- `Sharepoint` and `CloudForCustomers` sources will now provide an informative `CredentialError` which is also raised early. This will make issues with input credenials immediately clear to the user.
- Removed set_key_value from `CloudForCustomersReportToADLS` flow


## [0.2.12] - 2021-11-25
### Added
- Added `Sharepoint` source
- Added `SharepointToDF` task
- Added `SharepointToADLS` flow
- Added `CloudForCustomers` source
- Added `c4c_report_to_df` taks
- Added `def c4c_to_df` task
- Added `CloudForCustomersReportToADLS` flow
- Added `df_to_csv` task to task_utils.py
- Added `df_to_parquet` task to task_utils.py
- Added `dtypes_to_json` task to task_utils.py


## [0.2.11] - 2021-10-30
### Fixed
- `ADLSToAzureSQL` - fixed path to csv issue. 
- `SupermetricsToADLS` - fixed local json path issue. 


## [0.2.10] - 2021-10-29
### Release due to CI/CD error


## [0.2.9] - 2021-10-29
### Release due to CI/CD error


## [0.2.8] - 2021-10-29
### Changed
- CI/CD: `dev` image is now only published on push to the `dev` branch
- Docker: 
  - updated registry links to use the new `ghcr.io` domain
  - `run.sh` now also accepts the `-t` option. When run in standard mode, it will only spin up the `viadot_jupyter_lab` service.
  When ran with `-t dev`, it will also spin up `viadot_testing` and `viadot_docs` containers.

### Fixed
- ADLSToAzureSQL - fixed path parameter issue.


## [0.2.7] - 2021-10-04
### Added
- Added `SQLiteQuery` task
- Added `CloudForCustomers` source
- Added `CloudForCustomersToDF` and `CloudForCustomersToCSV` tasks
- Added `CloudForCustomersToADLS` flow
- Added support for parquet in `CloudForCustomersToDF`
- Added style guidelines to the `README`
- Added local setup and commands to the `README`

### Changed
- Changed CI/CD algorithm
  - the `latest` Docker image is now only updated on release and is the same exact image as the latest release
  - the `dev` image is released only on pushes and PRs to the `dev` branch (so dev branch = dev image)
- Modified `ADLSToAzureSQL` - *read_sep* and *write_sep* parameters added to the flow.

### Fixed
- Fixed `ADLSToAzureSQL` breaking in `"append"` mode if the table didn't exist (#145).
- Fixed `ADLSToAzureSQL` breaking in promotion path for csv files. 


## [0.2.6] - 2021-09-22
### Added
- Added flows library docs to the references page

### Changed
- Moved task library docs page to topbar
- Updated docs for task and flows


## [0.2.5] - 2021-09-20
### Added
- Added `start` and `end_date` parameters to `SupermetricsToADLS` flow
- Added a tutorial on how to pull data from `Supermetrics`


## [0.2.4] - 2021-09-06
### Added
- Added documentation (both docstrings and MKDocs docs) for multiple tasks
- Added `start_date` and `end_date` parameters to the `SupermetricsToAzureSQL` flow
- Added a temporary workaround `df_to_csv_task` task to the `SupermetricsToADLS` flow to handle mixed dtype columns not handled automatically by DataFrame's `to_parquet()` method


## [0.2.3] - 2021-08-19
### Changed
- Modified `RunGreatExpectationsValidation` task to use the built in support for evaluation parameters added in Prefect v0.15.3
- Modified `SupermetricsToADLS` and `ADLSGen1ToAzureSQLNew` flows to align with this [recipe](https://docs.prefect.io/orchestration/flow_config/storage.html#loading-additional-files-with-git-storage) for reading the expectation suite JSON
The suite now has to be loaded before flow initialization in the flow's python file and passed as an argument to the flow's constructor.
- Modified `RunGreatExpectationsValidation`'s `expectations_path` parameter to point to the directory containing the expectation suites instead of the
Great Expectations project directory, which was confusing. The project directory is now only used internally and not exposed to the user
- Changed the logging of docs URL for `RunGreatExpectationsValidation` task to use GE's recipe from [the docs](https://docs.greatexpectations.io/docs/guides/validation/advanced/how_to_implement_custom_notifications/)

### Added
- Added a test for `SupermetricsToADLS` flow
 -Added a test for `AzureDataLakeList` task
- Added PR template for new PRs
- Added a `write_to_json` util task to the `SupermetricsToADLS` flow. This task dumps the input expectations dict to the local filesystem as is required by Great Expectations.
This allows the user to simply pass a dict with their expectations and not worry about the project structure required by Great Expectations
- Added `Shapely` and `imagehash` dependencies required for full `visions` functionality (installing `visions[all]` breaks the build)
- Added more parameters to control CSV parsing in the `ADLSGen1ToAzureSQLNew` flow
- Added `keep_output` parameter to the `RunGreatExpectationsValidation` task to control Great Expectations output to the filesystem
- Added `keep_validation_output` parameter and `cleanup_validation_clutter` task to the `SupermetricsToADLS` flow to control Great Expectations output to the filesystem

### Removed
- Removed `SupermetricsToAzureSQLv2` and `SupermetricsToAzureSQLv3` flows
- Removed `geopy` dependency


## [0.2.2] - 2021-07-27
### Added
- Added support for parquet in `AzureDataLakeToDF`
- Added proper logging to the `RunGreatExpectationsValidation` task
- Added the `viz` Prefect extra to requirements to allow flow visualizaion
- Added a few utility tasks in `task_utils`
- Added `geopy` dependency
- Tasks:
  - `AzureDataLakeList` - for listing files in an ADLS directory
- Flows:
  - `ADLSToAzureSQL` - promoting files to conformed, operations, 
  creating an SQL table and inserting the data into it
  - `ADLSContainerToContainer` - copying files between ADLS containers

### Changed
- Renamed `ReadAzureKeyVaultSecret` and `RunAzureSQLDBQuery` tasks to match Prefect naming style
- Flows:
  - `SupermetricsToADLS` - changed csv to parquet file extension. File and schema info are loaded to the `RAW` container. 

### Fixed
- Removed the broken version autobump from CI


## [0.2.1] - 2021-07-14
### Added
- Flows:
  - `SupermetricsToADLS` - supporting immutable ADLS setup

### Changed
- A default value for the `ds_user` parameter in `SupermetricsToAzureSQLv3` can now be 
specified in the `SUPERMETRICS_DEFAULT_USER` secret
- Updated multiple dependencies

### Fixed
- Fixed "Local run of `SupermetricsToAzureSQLv3` skips all tasks after `union_dfs_task`" (#59)
- Fixed the `release` GitHub action


## [0.2.0] - 2021-07-12
### Added
- Sources:
  - `AzureDataLake` (supports gen1 & gen2)
  - `SQLite`

- Tasks:
  - `DownloadGitHubFile`
  - `AzureDataLakeDownload`
  - `AzureDataLakeUpload`
  - `AzureDataLakeToDF`
  - `ReadAzureKeyVaultSecret`
  - `CreateAzureKeyVaultSecret`
  - `DeleteAzureKeyVaultSecret`
  - `SQLiteInsert`
  - `SQLiteSQLtoDF`
  - `AzureSQLCreateTable`
  - `RunAzureSQLDBQuery`
  - `BCPTask`
  - `RunGreatExpectationsValidation`
  - `SupermetricsToDF`

- Flows:
  - `SupermetricsToAzureSQLv1`
  - `SupermetricsToAzureSQLv2`
  - `SupermetricsToAzureSQLv3`
  - `AzureSQLTransform`
  - `Pipeline`
  - `ADLSGen1ToGen2`
  - `ADLSGen1ToAzureSQL`
  - `ADLSGen1ToAzureSQLNew`

- Examples:
  - Hello world flow
  - Supermetrics Google Ads extract

### Changed
- Tasks now use secrets for credential management (azure tasks use Azure Key Vault secrets)
- SQL source now has a default query timeout of 1 hour

### Fixed
- Fix `SQLite` tests
- Multiple stability improvements with retries and timeouts


## [0.1.12] - 2021-05-08
### Changed
- Moved from poetry to pip

### Fixed
- Fix `AzureBlobStorage`'s `to_storage()` method is missing the final upload blob part<|MERGE_RESOLUTION|>--- conflicted
+++ resolved
@@ -11,13 +11,8 @@
 - Added `TM1ToDF` task class.
 - Added `set_prefect_kv` parameter to `BigQueryToADLS` with `False` as a default. If there is a need to create new pair in KV Store the parameter can be changed to `True`.
 
-<<<<<<< HEAD
-### Changed
-- Splitted test for Eurostat on source tests and task tests
+### Fixed
 - Fixed bug for endpoint `conversations` in GET method in `Genesys` Task.
-=======
-### Fixed
->>>>>>> 5235f323
 
 ### Changed
 - Splitted test for Eurostat on source tests and task tests.
