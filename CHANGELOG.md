# Changelog
All notable changes to this project will be documented in this file.

The format is based on [Keep a Changelog](https://keepachangelog.com/en/1.0.0/),
and this project adheres to [Semantic Versioning](https://semver.org/spec/v2.0.0.html).

## [Unreleased]
### Added
- Fixed `Databricks.create_table_from_pandas()` failing to overwrite a table in some cases even with `replace="True"`.
- Enabled Databricks Connect in the image. To enable, [follow this guide](./README.md#executing-spark-jobs)
- Added `Databricks` source to the library.
- Added `ExchangeRates` source to the library.
- Added `from_df()` method to `Azure Data Lake` source.
- Added `SAPRFC` source to the library.
- Added `S3` source to the library.
- Added `RedshiftSpectrum` source to the library.
- Added `upload()` and `download()` methods to `S3` source.
- Added `Genesys` source to library.
- Fixed a bug in `Databricks.create_table_from_pandas()`. The function that converts column names to snake_case was not used in every case. (#672)
- Added `howto_migrate_sources_tasks_and_flows.md` document. This document will assist the DEs with the viadot 1 -> viadot 2 migration process.
- `RedshiftSpectrum.from_df()` now automatically creates a folder for the table if not specified in `to_path`
- Fixed a bug in `Databricks.create_table_from_pandas()`. The function now automatically casts DataFrame types. (#681)
<<<<<<< HEAD
- Added `BigQuery` source to library.
=======
- Added `close_connection()` to `SAPRFC`
>>>>>>> 031e7c88


### Changed
- Added `SQLServerToDF` task
- Added `SQLServerToDuckDB` flow which downloads data from SQLServer table, loads it to parquet file and then uplads it do DuckDB
- Added complete proxy set up in `SAPRFC` example (`viadot/examples/sap_rfc`)
- Added Databricks/Spark setup to the image. See README for setup & usage instructions.
- Added rollback feature to `Databricks` source.
- Changed all Prefect logging instances in the `sources` directory to native Python logging.
- Changed `rm()`, `from_df()`, `to_df()` methods in `S3` Source
- Changed `get_request()` to `handle_api_request()` in `utils.py`.
- Changed `howto_migrate_sources_tasks_and_flows.md` by removing unnecessary parts, fixing typos and adding hyperlinks.

### Removed
- Removed the `env` param from `Databricks` source, as user can now store multiple configs for the same source using different config keys.
- Removed Prefect dependency from the library (Python library, Docker base image)

## [0.4.3] - 2022-04-28
### Added
- Added `adls_file_name` in  `SupermetricsToADLS` and `SharepointToADLS` flows
- Added `BigQueryToADLS` flow class which anables extract data from BigQuery.
- Added `Salesforce` source
- Added `SalesforceUpsert` task
- Added `SalesforceBulkUpsert` task
- Added C4C secret handling to `CloudForCustomersReportToADLS` flow (`c4c_credentials_secret` parameter)

### Fixed
- Fixed `get_flow_last_run_date()` incorrectly parsing the date
- Fixed C4C secret handling (tasks now correctly read the secret as the credentials, rather than assuming the secret is a container for credentials for all environments and trying to access specific key inside it). In other words, tasks now assume the secret holds credentials, rather than a dict of the form `{env: credentials, env2: credentials2}`
- Fixed `utils.gen_bulk_insert_query_from_df()` failing with > 1000 rows due to INSERT clause limit by chunking the data into multiple INSERTs
- Fixed `get_flow_last_run_date()` incorrectly parsing the date
- Fixed `MultipleFlows` when one flow is passed and when last flow fails.
- Fixed issue with async usage in `Genesys.genesys_generate_exports()` (#669).


## [0.4.2] - 2022-04-08
### Added
- Added `AzureDataLakeRemove` task

### Changed
- Changed name of task file from `prefect` to `prefect_date_range`

### Fixed
- Fixed out of range issue in `prefect_date_range`


## [0.4.1] - 2022-04-07
### Changed
- bumped version


## [0.4.0] - 2022-04-07
### Added
- Added `custom_mail_state_handler` function that sends mail notification using custom smtp server.
- Added new function `df_clean_column` that cleans data frame columns from special characters
- Added `df_clean_column` util task that removes special characters from a pandas DataFrame
- Added `MultipleFlows` flow class which enables running multiple flows in a given order.
- Added `GetFlowNewDateRange` task to change date range based on Prefect flows
- Added `check_col_order` parameter in `ADLSToAzureSQL`
- Added new source `ASElite` 
- Added KeyVault support in `CloudForCustomers` tasks
- Added `SQLServer` source
- Added `DuckDBToDF` task
- Added `DuckDBTransform` flow
- Added `SQLServerCreateTable` task
- Added `credentials` param to `BCPTask`
- Added `get_sql_dtypes_from_df` and `update_dict` util tasks
- Added `DuckDBToSQLServer` flow
- Added `if_exists="append"` option to `DuckDB.create_table_from_parquet()`
- Added `get_flow_last_run_date` util function
- Added `df_to_dataset` task util for writing DataFrames to data lakes using `pyarrow`
- Added retries to Cloud for Customers tasks
- Added `chunksize` parameter to `C4CToDF` task to allow pulling data in chunks
- Added `chunksize` parameter to `BCPTask` task to allow more control over the load process
- Added support for SQL Server's custom `datetimeoffset` type
- Added `AzureSQLToDF` task
- Added `AzureDataLakeRemove` task
- Added `AzureSQLUpsert` task

### Changed
- Changed the base class of `AzureSQL` to `SQLServer`
- `df_to_parquet()` task now creates directories if needed
- Added several more separators to check for automatically in `SAPRFC.to_df()`
- Upgraded `duckdb` version to 0.3.2

### Fixed
- Fixed bug with `CheckColumnOrder` task
- Fixed OpenSSL config for old SQL Servers still using TLS < 1.2
- `BCPTask` now correctly handles custom SQL Server port 
- Fixed `SAPRFC.to_df()` ignoring user-specified separator
- Fixed temporary CSV generated by the `DuckDBToSQLServer` flow not being cleaned up
- Fixed some mappings in `get_sql_dtypes_from_df()` and optimized performance
- Fixed `BCPTask` - the case when the file path contained a space
- Fixed credential evaluation logic (`credentials` is now evaluated before `config_key`)
- Fixed "$top" and "$skip" values being ignored by `C4CToDF` task if provided in the `params` parameter
- Fixed `SQL.to_df()` incorrectly handling queries that begin with whitespace

### Removed
- Removed `autopick_sep` parameter from `SAPRFC` functions. The separator is now always picked automatically if not provided.
- Removed `dtypes_to_json` task to task_utils.py


## [0.3.2] - 2022-02-17
### Fixed
- fixed an issue with schema info within `CheckColumnOrder` class. 


## [0.3.1] - 2022-02-17
### Changed
-`ADLSToAzureSQL` - added `remove_tab`  parameter to remove uncessery tab separators from data. 

### Fixed
- fixed an issue with return df within `CheckColumnOrder` class. 


## [0.3.0] - 2022-02-16
### Added
- new source `SAPRFC` for connecting with SAP using the `pyRFC` library (requires pyrfc as well as the SAP NW RFC library that can be downloaded [here](https://support.sap.com/en/product/connectors/nwrfcsdk.html)
- new source `DuckDB` for connecting with the `DuckDB` database
- new task `SAPRFCToDF` for loading data from SAP to a pandas DataFrame
- new tasks, `DuckDBQuery` and `DuckDBCreateTableFromParquet`, for interacting with DuckDB
- new flow `SAPToDuckDB` for moving data from SAP to DuckDB
- Added `CheckColumnOrder` task
- C4C connection with url and report_url documentation
-`SQLIteInsert` check if DataFrame is empty or object is not a DataFrame
- KeyVault support in `SharepointToDF` task
- KeyVault support in `CloudForCustomers` tasks

### Changed
- pinned Prefect version to 0.15.11
- `df_to_csv` now creates dirs if they don't exist
- `ADLSToAzureSQL` - when data in csv coulmns has unnecessary "\t" then removes them

### Fixed
- fixed an issue with duckdb calls seeing initial db snapshot instead of the updated state (#282)
- C4C connection with url and report_url optimization
- column mapper in C4C source


## [0.2.15] - 2022-01-12
### Added
- new option to `ADLSToAzureSQL` Flow - `if_exists="delete"`
- `SQL` source: `create_table()` already handles `if_exists`; now it handles a new option for `if_exists()`
- `C4CToDF` and `C4CReportToDF` tasks are provided as a class instead of function


### Fixed 
- Appending issue within CloudForCustomers source
- An early return bug in `UKCarbonIntensity` in `to_df` method


## [0.2.14] - 2021-12-01
### Fixed
- authorization issue within `CloudForCustomers` source


## [0.2.13] - 2021-11-30
### Added
- Added support for file path to `CloudForCustomersReportToADLS` flow
- Added `flow_of_flows` list handling
- Added support for JSON files in `AzureDataLakeToDF`

### Fixed
- `Supermetrics` source: `to_df()` now correctly handles `if_empty` in case of empty results

### Changed
- `Sharepoint` and `CloudForCustomers` sources will now provide an informative `CredentialError` which is also raised early. This will make issues with input credenials immediately clear to the user.
- Removed set_key_value from `CloudForCustomersReportToADLS` flow


## [0.2.12] - 2021-11-25
### Added
- Added `Sharepoint` source
- Added `SharepointToDF` task
- Added `SharepointToADLS` flow
- Added `CloudForCustomers` source
- Added `c4c_report_to_df` taks
- Added `def c4c_to_df` task
- Added `CloudForCustomersReportToADLS` flow
- Added `df_to_csv` task to task_utils.py
- Added `df_to_parquet` task to task_utils.py
- Added `dtypes_to_json` task to task_utils.py


## [0.2.11] - 2021-10-30
### Fixed
- `ADLSToAzureSQL` - fixed path to csv issue. 
- `SupermetricsToADLS` - fixed local json path issue. 


## [0.2.10] - 2021-10-29
### Release due to CI/CD error


## [0.2.9] - 2021-10-29
### Release due to CI/CD error


## [0.2.8] - 2021-10-29
### Changed
- CI/CD: `dev` image is now only published on push to the `dev` branch
- Docker: 
  - updated registry links to use the new `ghcr.io` domain
  - `run.sh` now also accepts the `-t` option. When run in standard mode, it will only spin up the `viadot_jupyter_lab` service.
  When ran with `-t dev`, it will also spin up `viadot_testing` and `viadot_docs` containers.

### Fixed
- ADLSToAzureSQL - fixed path parameter issue.


## [0.2.7] - 2021-10-04
### Added
- Added `SQLiteQuery` task
- Added `CloudForCustomers` source
- Added `CloudForCustomersToDF` and `CloudForCustomersToCSV` tasks
- Added `CloudForCustomersToADLS` flow
- Added support for parquet in `CloudForCustomersToDF`
- Added style guidelines to the `README`
- Added local setup and commands to the `README`

### Changed
- Changed CI/CD algorithm
  - the `latest` Docker image is now only updated on release and is the same exact image as the latest release
  - the `dev` image is released only on pushes and PRs to the `dev` branch (so dev branch = dev image)
- Modified `ADLSToAzureSQL` - *read_sep* and *write_sep* parameters added to the flow.

### Fixed
- Fixed `ADLSToAzureSQL` breaking in `"append"` mode if the table didn't exist (#145).
- Fixed `ADLSToAzureSQL` breaking in promotion path for csv files. 


## [0.2.6] - 2021-09-22
### Added
- Added flows library docs to the references page

### Changed
- Moved task library docs page to topbar
- Updated docs for task and flows


## [0.2.5] - 2021-09-20
### Added
- Added `start` and `end_date` parameters to `SupermetricsToADLS` flow
- Added a tutorial on how to pull data from `Supermetrics`


## [0.2.4] - 2021-09-06
### Added
- Added documentation (both docstrings and MKDocs docs) for multiple tasks
- Added `start_date` and `end_date` parameters to the `SupermetricsToAzureSQL` flow
- Added a temporary workaround `df_to_csv_task` task to the `SupermetricsToADLS` flow to handle mixed dtype columns not handled automatically by DataFrame's `to_parquet()` method


## [0.2.3] - 2021-08-19
### Changed
- Modified `RunGreatExpectationsValidation` task to use the built in support for evaluation parameters added in Prefect v0.15.3
- Modified `SupermetricsToADLS` and `ADLSGen1ToAzureSQLNew` flows to align with this [recipe](https://docs.prefect.io/orchestration/flow_config/storage.html#loading-additional-files-with-git-storage) for reading the expectation suite JSON
The suite now has to be loaded before flow initialization in the flow's python file and passed as an argument to the flow's constructor.
- Modified `RunGreatExpectationsValidation`'s `expectations_path` parameter to point to the directory containing the expectation suites instead of the
Great Expectations project directory, which was confusing. The project directory is now only used internally and not exposed to the user
- Changed the logging of docs URL for `RunGreatExpectationsValidation` task to use GE's recipe from [the docs](https://docs.greatexpectations.io/docs/guides/validation/advanced/how_to_implement_custom_notifications/)

### Added
- Added a test for `SupermetricsToADLS` flow
 -Added a test for `AzureDataLakeList` task
- Added PR template for new PRs
- Added a `write_to_json` util task to the `SupermetricsToADLS` flow. This task dumps the input expectations dict to the local filesystem as is required by Great Expectations.
This allows the user to simply pass a dict with their expectations and not worry about the project structure required by Great Expectations
- Added `Shapely` and `imagehash` dependencies required for full `visions` functionality (installing `visions[all]` breaks the build)
- Added more parameters to control CSV parsing in the `ADLSGen1ToAzureSQLNew` flow
- Added `keep_output` parameter to the `RunGreatExpectationsValidation` task to control Great Expectations output to the filesystem
- Added `keep_validation_output` parameter and `cleanup_validation_clutter` task to the `SupermetricsToADLS` flow to control Great Expectations output to the filesystem

### Removed
- Removed `SupermetricsToAzureSQLv2` and `SupermetricsToAzureSQLv3` flows
- Removed `geopy` dependency


## [0.2.2] - 2021-07-27
### Added
- Added support for parquet in `AzureDataLakeToDF`
- Added proper logging to the `RunGreatExpectationsValidation` task
- Added the `viz` Prefect extra to requirements to allow flow visualizaion
- Added a few utility tasks in `task_utils`
- Added `geopy` dependency
- Tasks:
  - `AzureDataLakeList` - for listing files in an ADLS directory
- Flows:
  - `ADLSToAzureSQL` - promoting files to conformed, operations, 
  creating an SQL table and inserting the data into it
  - `ADLSContainerToContainer` - copying files between ADLS containers

### Changed
- Renamed `ReadAzureKeyVaultSecret` and `RunAzureSQLDBQuery` tasks to match Prefect naming style
- Flows:
  - `SupermetricsToADLS` - changed csv to parquet file extension. File and schema info are loaded to the `RAW` container. 

### Fixed
- Removed the broken version autobump from CI


## [0.2.1] - 2021-07-14
### Added
- Flows:
  - `SupermetricsToADLS` - supporting immutable ADLS setup

### Changed
- A default value for the `ds_user` parameter in `SupermetricsToAzureSQLv3` can now be 
specified in the `SUPERMETRICS_DEFAULT_USER` secret
- Updated multiple dependencies

### Fixed
- Fixed "Local run of `SupermetricsToAzureSQLv3` skips all tasks after `union_dfs_task`" (#59)
- Fixed the `release` GitHub action


## [0.2.0] - 2021-07-12
### Added
- Sources:
  - `AzureDataLake` (supports gen1 & gen2)
  - `SQLite`

- Tasks:
  - `DownloadGitHubFile`
  - `AzureDataLakeDownload`
  - `AzureDataLakeUpload`
  - `AzureDataLakeToDF`
  - `ReadAzureKeyVaultSecret`
  - `CreateAzureKeyVaultSecret`
  - `DeleteAzureKeyVaultSecret`
  - `SQLiteInsert`
  - `SQLiteSQLtoDF`
  - `AzureSQLCreateTable`
  - `RunAzureSQLDBQuery`
  - `BCPTask`
  - `RunGreatExpectationsValidation`
  - `SupermetricsToDF`

- Flows:
  - `SupermetricsToAzureSQLv1`
  - `SupermetricsToAzureSQLv2`
  - `SupermetricsToAzureSQLv3`
  - `AzureSQLTransform`
  - `Pipeline`
  - `ADLSGen1ToGen2`
  - `ADLSGen1ToAzureSQL`
  - `ADLSGen1ToAzureSQLNew`

- Examples:
  - Hello world flow
  - Supermetrics Google Ads extract

### Changed
- Tasks now use secrets for credential management (azure tasks use Azure Key Vault secrets)
- SQL source now has a default query timeout of 1 hour

### Fixed
- Fix `SQLite` tests
- Multiple stability improvements with retries and timeouts


## [0.1.12] - 2021-05-08
### Changed
- Moved from poetry to pip

### Fixed
- Fix `AzureBlobStorage`'s `to_storage()` method is missing the final upload blob part<|MERGE_RESOLUTION|>--- conflicted
+++ resolved
@@ -20,11 +20,8 @@
 - Added `howto_migrate_sources_tasks_and_flows.md` document. This document will assist the DEs with the viadot 1 -> viadot 2 migration process.
 - `RedshiftSpectrum.from_df()` now automatically creates a folder for the table if not specified in `to_path`
 - Fixed a bug in `Databricks.create_table_from_pandas()`. The function now automatically casts DataFrame types. (#681)
-<<<<<<< HEAD
 - Added `BigQuery` source to library.
-=======
 - Added `close_connection()` to `SAPRFC`
->>>>>>> 031e7c88
 
 
 ### Changed
