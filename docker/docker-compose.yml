--- conflicted
+++ resolved
@@ -2,11 +2,7 @@
 
 services:
   viadot_2_lite:
-<<<<<<< HEAD
-    image: ghcr.io/dyvenia/viadot/viadot-lite:2.0.0-alpha.4
-=======
     image: ghcr.io/dyvenia/viadot/viadot-lite:2.0.0-alpha.6
->>>>>>> 75f3d1f9
     container_name: viadot_2_lite
     volumes:
       # - ${HOME}/.databricks-connect:/home/viadot/.databricks-connect
@@ -16,11 +12,7 @@
     command: sleep infinity
     restart: "unless-stopped"
   viadot_2_azure:
-<<<<<<< HEAD
-    image: ghcr.io/dyvenia/viadot/viadot-azure:2.0.0-alpha.4
-=======
     image: ghcr.io/dyvenia/viadot/viadot-azure:2.0.0-alpha.6
->>>>>>> 75f3d1f9
     container_name: viadot_2_azure
     volumes:
       # - ${HOME}/.databricks-connect:/home/viadot/.databricks-connect
@@ -30,11 +22,7 @@
     command: sleep infinity
     restart: "unless-stopped"
   viadot_2_aws:
-<<<<<<< HEAD
-    image: ghcr.io/dyvenia/viadot/viadot-aws:2.0.0-alpha.4
-=======
     image: ghcr.io/dyvenia/viadot/viadot-aws:2.0.0-alpha.6
->>>>>>> 75f3d1f9
     container_name: viadot_2_aws
     volumes:
       # - ${HOME}/.databricks-connect:/home/viadot/.databricks-connect
