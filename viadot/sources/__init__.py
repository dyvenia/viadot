--- conflicted
+++ resolved
@@ -1,14 +1,11 @@
 from .azure_data_lake import AzureDataLake
-<<<<<<< HEAD
 from .cloud_for_customers import CloudForCustomers
-=======
 
 try:
     from .sap_rfc import SAPRFC
 except ImportError:
     pass
 
->>>>>>> 6c44ee78
 from .databricks import Databricks
 from .exchange_rates import ExchangeRates
 from .s3 import S3
