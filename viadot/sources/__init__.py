--- conflicted
+++ resolved
@@ -3,20 +3,5 @@
 # from .azure_data_lake import AzureDataLake
 # from .databricks import Databricks
 
-<<<<<<< HEAD
-# # APIS
-# from .uk_carbon_intensity import UKCarbonIntensity
-# from .sqlite import SQLite
-=======
-try:
-    from .sap_rfc import SAPRFC
-except ImportError:
-    pass
-
 # APIS
-from .uk_carbon_intensity import UKCarbonIntensity
-from .sqlite import SQLite
-from .duckdb import DuckDB
-from .sql_server import SQLServer
-from .exchange_rates import ExchangeRates
->>>>>>> a7b87ff6
+from .exchange_rates import ExchangeRates