from .adls_gen1_to_azure_sql import ADLSGen1ToAzureSQL
from .adls_gen1_to_azure_sql_new import ADLSGen1ToAzureSQLNew
from .adls_gen1_to_gen2 import ADLSGen1ToGen2
from .adls_to_azure_sql import ADLSToAzureSQL
from .azure_sql_transform import AzureSQLTransform
from .flow_of_flows import Pipeline
from .supermetrics_to_adls import SupermetricsToADLS
from .supermetrics_to_azure_sql import SupermetricsToAzureSQL
from .adls_container_to_container import ADLSContainerToContainer
from .sharepoint_to_adls import SharepointToADLS
from .cloud_for_customers_report_to_adls import CloudForCustomersReportToADLS
from .aselite_to_adls import ASELiteToADLS
from .bigquery_to_adls import BigQueryToADLS

try:
    from .sap_to_duckdb import SAPToDuckDB
except ImportError:
    pass

from .duckdb_transform import DuckDBTransform
from .duckdb_to_sql_server import DuckDBToSQLServer
from .multiple_flows import MultipleFlows
<<<<<<< HEAD
from .sql_server_to_duckdb import SQLServerToDuckDB
from .epicor_to_duckdb import EpicorOrdersToDuckDB
=======

try:
    from .sap_rfc_to_adls import SAPRFCToADLS
except ImportError:
    pass

from .sql_server_to_duckdb import SQLServerToDuckDB
>>>>>>> 83d83f65
<|MERGE_RESOLUTION|>--- conflicted
+++ resolved
@@ -20,10 +20,6 @@
 from .duckdb_transform import DuckDBTransform
 from .duckdb_to_sql_server import DuckDBToSQLServer
 from .multiple_flows import MultipleFlows
-<<<<<<< HEAD
-from .sql_server_to_duckdb import SQLServerToDuckDB
-from .epicor_to_duckdb import EpicorOrdersToDuckDB
-=======
 
 try:
     from .sap_rfc_to_adls import SAPRFCToADLS
@@ -31,4 +27,4 @@
     pass
 
 from .sql_server_to_duckdb import SQLServerToDuckDB
->>>>>>> 83d83f65
+from .epicor_to_duckdb import EpicorOrdersToDuckDB