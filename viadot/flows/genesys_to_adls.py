--- conflicted
+++ resolved
@@ -14,43 +14,6 @@
 
 
 @task
-<<<<<<< HEAD
-def adls_bulk_upload(
-    file_names: List[str],
-    adls_file_path: str = None,
-    adls_sp_credentials_secret: str = None,
-    adls_overwrite: bool = True,
-    task_timeout: int = 3600,
-) -> List[str]:
-    """
-    Function that upload files to defined path in ADLS.
-
-    Args:
-        file_names (List[str]): List of file names to generate paths.
-        adls_file_path (str, optional): Azure Data Lake path. Defaults to None.
-        adls_sp_credentials_secret (str, optional): The name of the Azure Key Vault secret containing a dictionary with
-            ACCOUNT_NAME and Service Principal credentials (TENANT_ID, CLIENT_ID, CLIENT_SECRET). Defaults to None.
-        adls_overwrite (bool, optional): Whether to overwrite files in the data lake. Defaults to True.
-        task_timeout(int, optional): The amount of time (in seconds) to wait while running this task before
-            a timeout occurs. Defaults to 3600.
-    Returns:
-        List[str]: List of paths
-    """
-
-    for file in file_names:
-        file_path = str(adls_file_path + "/" + file)
-        file_to_adls_task = AzureDataLakeUpload(timeout=task_timeout)
-        file_to_adls_task.run(
-            from_path=file,
-            to_path=file_path,
-            sp_credentials_secret=adls_sp_credentials_secret,
-            overwrite=adls_overwrite,
-        )
-
-
-@task
-=======
->>>>>>> f94dac91
 def add_timestamp(files_names: List = None, sep: str = None) -> None:
     """Add new column _viadot_downloaded_at_utc into every genesys file.
 
