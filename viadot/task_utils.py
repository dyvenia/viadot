--- conflicted
+++ resolved
@@ -309,7 +309,6 @@
 
 
 @task
-<<<<<<< HEAD
 def df_clean_column(
     df: pd.DataFrame, columns_to_clean: List[str] = None
 ) -> pd.DataFrame:
@@ -337,7 +336,6 @@
             )
 
     return df
-=======
 def df_to_dataset(
     df: pd.DataFrame, partitioning_flavor="hive", format="parquet", **kwargs
 ) -> None:
@@ -370,7 +368,6 @@
     ds.write_dataset(
         data=table, partitioning_flavor=partitioning_flavor, format=format, **kwargs
     )
->>>>>>> 4bd2a7da
 
 
 class Git(Git):
