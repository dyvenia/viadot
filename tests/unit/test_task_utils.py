import pytest
import numpy as np
import os
import pandas as pd
from typing import List
<<<<<<< HEAD
from viadot.config import local_config
from typing import List, Literal
from prefect.tasks.secrets import PrefectSecret
from viadot.sources.azure_blob_storage import AzureBlobStorage
import json

=======
>>>>>>> 4bd2a7da
from viadot.task_utils import (
    chunk_df,
    df_get_data_types_task,
    df_map_mixed_dtypes_for_parquet,
    df_to_csv,
    df_to_parquet,
    union_dfs_task,
    dtypes_to_json_task,
    write_to_json,
    df_converts_bytes_to_int,
)

SCHEMA = "sandbox"
TABLE = "test"


def count_dtypes(dtypes_dict: dict = None, dtypes_to_count: List[str] = None) -> int:
    dtypes_counter = 0
    for v in dtypes_dict.values():
        if v in dtypes_to_count:
            dtypes_counter += 1
    return dtypes_counter


def test_map_dtypes_for_parquet():
    df = pd.DataFrame(
        {
            "a": {0: 55.7, 1: "Hello", 2: "Hello"},
            "b": {0: "Start", 1: "Hello", 2: "Hello"},
            "w": {0: 679, 1: "Hello", 2: "Hello"},
            "x": {0: 1, 1: 2, 2: 444},
            "y": {0: 1.5, 1: 11.97, 2: 56.999},
            "z": {0: "Start", 1: 1, 2: "2021-01-01"},
        }
    )
    dtyps_dict = df_get_data_types_task.run(df)
    sum_of_dtypes = count_dtypes(dtyps_dict, ["Object", "String"])

    df_map = df_map_mixed_dtypes_for_parquet.run(df, dtyps_dict)
    dtyps_dict_mapped = df_get_data_types_task.run(df_map)
    sum_of_mapped_dtypes = count_dtypes(dtyps_dict_mapped, ["String"])

    assert sum_of_dtypes == sum_of_mapped_dtypes


def test_df_converts_bytes_to_int():
    data = {
        "ID": {0: 1, 1: 2, 2: 100, 3: 101, 4: 102},
        "SpracheText": {
            0: "TE_CATALOG_BASE_LANG",
            1: "TE_Docu",
            2: "TE_German",
            3: "TE_English",
            4: "TE_French",
        },
        "RKZ": {
            0: b"\x00\x00\x00\x00\x00\x00\x00\x00\x00\x00\x00\r\x01\x00\x00\x00\x00\x00\x00\x04\x00\x00q\x9f#NV\x8dG\x00",
            1: b"\x00\x00\x00\x00\x00\x00\x00\x00\x00\x00\x00\r\x01\x00\x00\x00\x00\x00\x00\x04\x00\x00<\xa0#NV\x8dG\x00",
            2: b"\r\xa3\x86\x01\x00\x01\x00\x00\x00\x00\x04\r\x01\x00\x00\x00\x00\x00\x00\x04\x00\x003\x9f#NV\x8dG\x00",
            3: b"\r\xa3\x86\x01\x00\x01\x00\x00\x00\x00\x04\r\x01\x00\x00\x00\x00\x00\x00\x04\x00\x00R\x9f#NV\x8dG\x00",
            4: b"\r\xa3\x86\x01\x00\x01\x00\x00\x00\x00\x04\r\x01\x00\x00\x00\x00\x00\x00\x04\x00\x00\xee\x9f#NV\x8dG\x00",
        },
    }

    df = pd.DataFrame.from_dict(data)
    test_df = df_converts_bytes_to_int.run(df)
    lst = test_df["RKZ"][0]
    is_int = all(isinstance(x, (int, int)) for x in lst)
    assert is_int == True


def test_chunk_df():
    df = pd.DataFrame(
        {
            "AA": [1, 2, 3, 4, 5],
            "BB": [11, 22, 33, 4, 5],
            "CC": [4, 5, 6, 4, 5],
            "DD": [44, 55, 66, 1, 2],
        }
    )
    res = chunk_df.run(df=df, size=2)
    assert len(res) == 3


def test_df_get_data_types_task():
    df = pd.DataFrame(
        {
            "a": {0: "ann", 1: "test", 2: "Hello"},
            "b": {0: 9, 1: "2021-01-01", 2: "Hello"},
            "w": {0: 679, 1: "Hello", 2: "Hello"},
            "x": {0: -1, 1: 2, 2: 444},
            "y": {0: 1.5, 1: 11.97, 2: 56.999},
            "z": {0: "2022-01-01", 1: "2021-11-01", 2: "2021-01-01"},
        }
    )
    res = df_get_data_types_task.run(df)
    assert res == {
        "a": "String",
        "b": "Object",
        "w": "Object",
        "x": "Integer",
        "y": "Float",
        "z": "Date",
    }


def test_df_to_csv():
    df = pd.DataFrame(
        {
            "a": {0: "a", 1: "b", 2: "c"},
            "b": {0: "a", 1: "b", 2: "c"},
            "w": {0: "a", 1: "b", 2: "c"},
        }
    )

    df_to_csv.run(df, "test.csv")
    result = pd.read_csv("test.csv", sep="\t")
    assert df.equals(result)
    os.remove("test.csv")


def test_df_to_parquet():
    df = pd.DataFrame(
        {
            "a": {0: "a", 1: "b", 2: "c"},
            "b": {0: "a", 1: "b", 2: "c"},
            "w": {0: "a", 1: "b", 2: "c"},
        }
    )

    df_to_parquet.run(df, "test.parquet")
    result = pd.read_parquet("test.parquet")
    assert df.equals(result)
    os.remove("test.parquet")


def test_union_dfs_task():
    df1 = pd.DataFrame(
        {
            "a": {0: "a", 1: "b", 2: "c"},
            "b": {0: "a", 1: "b", 2: "c"},
            "w": {0: "a", 1: "b", 2: "c"},
        }
    )
    df2 = pd.DataFrame(
        {
            "a": {0: "d", 1: "e"},
            "b": {0: "d", 1: "e"},
        }
    )
    list_dfs = []
    list_dfs.append(df1)
    list_dfs.append(df2)
    res = union_dfs_task.run(list_dfs)
    assert isinstance(res, pd.DataFrame)
    assert len(res) == 5


def test_dtypes_to_json_task():
    dtypes = {"country": "VARCHAR(100)", "sales": "FLOAT(24)"}
    dtypes_to_json_task.run(dtypes_dict=dtypes, local_json_path="dtypes.json")
    assert os.path.exists("dtypes.json")
    os.remove("dtypes.json")


def test_write_to_json():
    dict = {"name": "John", 1: [2, 4, 3]}
    write_to_json.run(dict, "dict.json")
    assert os.path.exists("dict.json")
    os.remove("dict.json")<|MERGE_RESOLUTION|>--- conflicted
+++ resolved
@@ -3,15 +3,12 @@
 import os
 import pandas as pd
 from typing import List
-<<<<<<< HEAD
 from viadot.config import local_config
 from typing import List, Literal
 from prefect.tasks.secrets import PrefectSecret
 from viadot.sources.azure_blob_storage import AzureBlobStorage
 import json
 
-=======
->>>>>>> 4bd2a7da
 from viadot.task_utils import (
     chunk_df,
     df_get_data_types_task,
