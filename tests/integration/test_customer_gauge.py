--- conflicted
+++ resolved
@@ -28,64 +28,6 @@
     assert isinstance(json_response["cursor"], dict)
 
 
-<<<<<<< HEAD
-=======
-def test_properties_cleaning():
-    json_response = CG.get_json_response()
-    data = json_response["data"][2].copy()
-    cleaned_data = CG.properties_cleaning(data.copy())
-
-    assert isinstance(data["properties"], list)
-    assert isinstance(cleaned_data["properties"], dict)
-    assert r"{',':" or "label" or "}" in json_response["drivers"]
-
-
-def test_flatten_json():
-    nested_json = {
-        "user": {
-            "name": "Jane",
-            "address": {
-                "street": "456 Elm St",
-                "city": "San Francisco",
-                "state": "CA",
-                "zip": "94109",
-                "country": {"name": "United States", "code": "US"},
-            },
-            "phone_numbers": {"type": "home", "number": "555-4321"},
-        }
-    }
-
-    expected_output = {
-        "user_name": "Jane",
-        "user_address_street": "456 Elm St",
-        "user_address_city": "San Francisco",
-        "user_address_state": "CA",
-        "user_address_zip": "94109",
-        "user_address_country_name": "United States",
-        "user_address_country_code": "US",
-        "user_phone_numbers_type": "home",
-        "user_phone_numbers_number": "555-4321",
-    }
-
-    output = CG.flatten_json(nested_json)
-    assert output == expected_output
-
-
-def test_pagesize_and_to_df():
-    json_response = CG.get_json_response(pagesize=1)
-    df = CG.to_df(json_response)
-    assert isinstance(df, pd.DataFrame)
-    assert len(df) == 1
-
-
-def test_to_df_with_wrong_json_response():
-    with pytest.raises(
-        ValueError, match="Provided argument doesn't contain 'data' value"
-    ):
-        CG.to_df(json_response={})
-
-
->>>>>>> a9b3e171
 def test_pass_specific_cursor():
     # for default pagesize=1000 returned cursor value should be bigger than passed
     cur = random.randint(1, 9999)
