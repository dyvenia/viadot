from importlib.util import find_spec

from .cloud_for_customers import CloudForCustomers
from .exchange_rates import ExchangeRates
from .genesys import Genesys
from .sharepoint import Sharepoint
from .trino_source import Trino
<<<<<<< HEAD
=======
from .sql_server import SQLServer
>>>>>>> 75f3d1f9

__all__ = [
    "CloudForCustomers",
    "ExchangeRates",
    "Genesys",
    "Sharepoint",
    "Trino",
    "SQLServer",
]

if find_spec("adlfs"):
    from viadot.sources.azure_data_lake import AzureDataLake  # noqa

    __all__.extend(["AzureDataLake"])

if find_spec("redshift_connector"):
    from viadot.sources.redshift_spectrum import RedshiftSpectrum  # noqa

    __all__.extend(["RedshiftSpectrum"])

if find_spec("s3fs"):
    from viadot.sources.s3 import S3  # noqa

    __all__.extend(["S3"])

if find_spec("s3fs"):
    from viadot.sources.minio_source import MinIO  # noqa

    __all__.extend(["MinIO"])


if find_spec("pyrfc"):
    from viadot.sources.sap_rfc import SAPRFC, SAPRFCV2  # noqa

    __all__.extend(["SAPRFC", "SAPRFCV2"])

if find_spec("pyspark"):
    from viadot.sources.databricks import Databricks  # noqa

    __all__.append("Databricks")<|MERGE_RESOLUTION|>--- conflicted
+++ resolved
@@ -4,11 +4,8 @@
 from .exchange_rates import ExchangeRates
 from .genesys import Genesys
 from .sharepoint import Sharepoint
+from .sql_server import SQLServer
 from .trino_source import Trino
-<<<<<<< HEAD
-=======
-from .sql_server import SQLServer
->>>>>>> 75f3d1f9
 
 __all__ = [
     "CloudForCustomers",
