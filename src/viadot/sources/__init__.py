--- conflicted
+++ resolved
@@ -2,18 +2,6 @@
 
 from importlib.util import find_spec
 
-<<<<<<< HEAD
-from viadot.sources.azure_data_lake import AzureDataLake
-from viadot.sources.cloud_for_customers import CloudForCustomers
-from viadot.sources.epicor import Epicor
-from viadot.sources.exchange_rates import ExchangeRates
-from viadot.sources.genesys import Genesys
-from viadot.sources.minio import MinIO
-from viadot.sources.redshift_spectrum import RedshiftSpectrum
-from viadot.sources.s3 import S3
-from viadot.sources.sharepoint import Sharepoint
-from viadot.sources.trino import Trino
-=======
 from .cloud_for_customers import CloudForCustomers
 from .duckdb import DuckDB
 from .exchange_rates import ExchangeRates
@@ -26,7 +14,6 @@
 from .trino import Trino
 from .uk_carbon_intensity import UKCarbonIntensity
 
->>>>>>> b0f1a7a3
 
 __all__ = [
     "CloudForCustomers",
