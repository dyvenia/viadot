"""Source imports."""

from importlib.util import find_spec

from ._duckdb import DuckDB
from ._trino import Trino
from .cloud_for_customers import CloudForCustomers
from .epicor import Epicor
from .exchange_rates import ExchangeRates
from .genesys import Genesys
from .hubspot import Hubspot
from .mindful import Mindful
from .outlook import Outlook
from .sftp import Sftp
from .sharepoint import Sharepoint
from .sql_server import SQLServer
from .supermetrics import Supermetrics, SupermetricsCredentials
from .uk_carbon_intensity import UKCarbonIntensity

__all__ = [
    "CloudForCustomers",
    "Epicor",
    "ExchangeRates",
    "Genesys",
    "Hubspot",
    "Mindful",
<<<<<<< HEAD
    "Sftp",
=======
    "Outlook",
    "SQLServer",
>>>>>>> f3167214
    "Sharepoint",
    "Supermetrics",
    "SupermetricsCredentials",  # pragma: allowlist-secret
    "Trino",
    "UKCarbonIntensity",
]
if find_spec("adlfs"):
    from viadot.sources.azure_data_lake import AzureDataLake  # noqa: F401

    __all__.extend(["AzureDataLake"])
if find_spec("duckdb"):
    from viadot.sources._duckdb import DuckDB  # noqa: F401

    __all__.extend(["DuckDB"])
if find_spec("redshift_connector"):
    from viadot.sources.redshift_spectrum import RedshiftSpectrum  # noqa: F401

    __all__.extend(["RedshiftSpectrum"])
if find_spec("s3fs"):
    from viadot.sources.s3 import S3  # noqa: F401

    __all__.extend(["S3"])
if find_spec("s3fs"):
    from viadot.sources.minio import MinIO  # noqa: F401

    __all__.extend(["MinIO"])
if find_spec("pyrfc"):
    from viadot.sources.sap_rfc import SAPRFC, SAPRFCV2  # noqa: F401

    __all__.extend(["SAPRFC", "SAPRFCV2"])
if find_spec("pyspark"):
    from viadot.sources.databricks import Databricks  # noqa: F401

    __all__.append("Databricks")<|MERGE_RESOLUTION|>--- conflicted
+++ resolved
@@ -24,12 +24,9 @@
     "Genesys",
     "Hubspot",
     "Mindful",
-<<<<<<< HEAD
     "Sftp",
-=======
     "Outlook",
     "SQLServer",
->>>>>>> f3167214
     "Sharepoint",
     "Supermetrics",
     "SupermetricsCredentials",  # pragma: allowlist-secret
