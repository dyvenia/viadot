--- conflicted
+++ resolved
@@ -3,12 +3,9 @@
 from .cloud_for_customers import CloudForCustomers
 from .exchange_rates import ExchangeRates
 from .genesys import Genesys
-<<<<<<< HEAD
 from .outlook import Outlook
-=======
 from .hubspot import Hubspot
 from .mindful import Mindful
->>>>>>> 05d25466
 from .sharepoint import Sharepoint
 from .sql_server import SQLServer
 from .trino_source import Trino
