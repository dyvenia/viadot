from importlib.util import find_spec

from .cloud_for_customers import CloudForCustomers
from .exchange_rates import ExchangeRates
from .genesys import Genesys
<<<<<<< HEAD
from .hubspot import Hubspot
=======
from .mindful import Mindful
>>>>>>> d9d67f88
from .sharepoint import Sharepoint
from .sql_server import SQLServer
from .trino_source import Trino
from .duckdb import DuckDB

__all__ = [
    "CloudForCustomers",
    "ExchangeRates",
    "Genesys",
    "Mindful",
    "Sharepoint",
    "Trino",
    "SQLServer",
]

if find_spec("adlfs"):
    from viadot.sources.azure_data_lake import AzureDataLake  # noqa

    __all__.extend(["AzureDataLake"])

if find_spec("duckdb"):
    from viadot.sources.duckdb import DuckDB  # noqa

    __all__.extend(["DuckDB"])

if find_spec("redshift_connector"):
    from viadot.sources.redshift_spectrum import RedshiftSpectrum  # noqa

    __all__.extend(["RedshiftSpectrum"])

if find_spec("s3fs"):
    from viadot.sources.s3 import S3  # noqa

    __all__.extend(["S3"])

if find_spec("s3fs"):
    from viadot.sources.minio_source import MinIO  # noqa

    __all__.extend(["MinIO"])


if find_spec("pyrfc"):
    from viadot.sources.sap_rfc import SAPRFC, SAPRFCV2  # noqa

    __all__.extend(["SAPRFC", "SAPRFCV2"])

if find_spec("pyspark"):
    from viadot.sources.databricks import Databricks  # noqa

    __all__.append("Databricks")<|MERGE_RESOLUTION|>--- conflicted
+++ resolved
@@ -3,11 +3,8 @@
 from .cloud_for_customers import CloudForCustomers
 from .exchange_rates import ExchangeRates
 from .genesys import Genesys
-<<<<<<< HEAD
 from .hubspot import Hubspot
-=======
 from .mindful import Mindful
->>>>>>> d9d67f88
 from .sharepoint import Sharepoint
 from .sql_server import SQLServer
 from .trino_source import Trino
