--- conflicted
+++ resolved
@@ -11,13 +11,9 @@
 from .outlook import Outlook
 from .sharepoint import Sharepoint
 from .sql_server import SQLServer
-<<<<<<< HEAD
-from .trino_source import Trino
-=======
 from .trino import Trino
 from .uk_carbon_intensity import UKCarbonIntensity
 
->>>>>>> 9db5a06b
 
 __all__ = [
     "CloudForCustomers",
@@ -29,12 +25,7 @@
     "Sharepoint",
     "Trino",
     "SQLServer",
-<<<<<<< HEAD
-    "Outlook",
-    "Hubspot",
-=======
     "UKCarbonIntensity",
->>>>>>> 9db5a06b
 ]
 
 if find_spec("adlfs"):
