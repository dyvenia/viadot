--- conflicted
+++ resolved
@@ -2,25 +2,20 @@
 
 from .cloud_for_customers_to_adls import cloud_for_customers_to_adls  # noqa: F401
 from .cloud_for_customers_to_databricks import (
-<<<<<<< HEAD
-    cloud_for_customers_to_databricks,
-)  # noqa: F401
-=======
     cloud_for_customers_to_databricks,  # noqa: F401
 )
 from .duckdb_to_parquet import duckdb_to_parquet  # noqa: F401
+from .duckdb_to_sql_server import duckdb_to_sql_server  # noqa: F401
 from .duckdb_transform import duckdb_transform  # noqa: F401
-from .duckdb_to_sql_server import duckdb_to_sql_server  # noqa: F401
->>>>>>> 798f542b
 from .exchange_rates_to_adls import exchange_rates_to_adls  # noqa: F401
 from .exchange_rates_to_databricks import exchange_rates_to_databricks  # noqa: F401
+from .sap_to_parquet import sap_to_parquet  # noqa: F401
 from .sap_to_redshift_spectrum import sap_to_redshift_spectrum  # noqa: F401
-from .sap_to_parquet import sap_to_parquet  # noqa: F401
 from .sharepoint_to_adls import sharepoint_to_adls  # noqa: F401
 from .sharepoint_to_databricks import sharepoint_to_databricks  # noqa: F401
 from .sharepoint_to_redshift_spectrum import (
-    sharepoint_to_redshift_spectrum,
-)  # noqa: F401
+    sharepoint_to_redshift_spectrum,  # noqa: F401
+)
 from .sharepoint_to_s3 import sharepoint_to_s3  # noqa: F401
 from .sql_server_to_minio import sql_server_to_minio  # noqa: F401
 from .transform import transform  # noqa: F401
