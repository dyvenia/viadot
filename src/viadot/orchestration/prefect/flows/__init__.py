--- conflicted
+++ resolved
@@ -1,17 +1,10 @@
 """Import flows."""
 
-<<<<<<< HEAD
 from .cloud_for_customers import cloud_for_customers_to_adls  # noqa: F401
 from .cloud_for_customers import cloud_for_customers_to_databricks  # noqa: F401
-=======
-from .cloud_for_customers_to_adls import cloud_for_customers_to_adls  # noqa: F401
-from .cloud_for_customers_to_databricks import (
-    cloud_for_customers_to_databricks,  # noqa: F401
-)
 from .duckdb_to_parquet import duckdb_to_parquet  # noqa: F401
 from .duckdb_transform import duckdb_transform  # noqa: F401
 from .duckdb_to_sql_server import duckdb_to_sql_server  # noqa: F401
->>>>>>> 798f542b
 from .exchange_rates_to_adls import exchange_rates_to_adls  # noqa: F401
 from .exchange_rates_to_databricks import exchange_rates_to_databricks  # noqa: F401
 from .mindful_to_adls import mindful_to_adls
@@ -21,7 +14,7 @@
 from .sharepoint_to_databricks import sharepoint_to_databricks  # noqa: F401
 from .sharepoint_to_redshift_spectrum import (
     sharepoint_to_redshift_spectrum,
-)  # noqa: F401 # noqa: F401
+)  # noqa: F401
 from .sharepoint_to_s3 import sharepoint_to_s3  # noqa: F401
 from .sql_server_to_minio import sql_server_to_minio  # noqa: F401
 from .transform import transform  # noqa: F401
