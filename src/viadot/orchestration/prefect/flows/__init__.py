"""Import flows."""

<<<<<<< HEAD
from .cloud_for_customers_to_adls import cloud_for_customers_to_adls  # noqa: F401
from .cloud_for_customers_to_databricks import (
    cloud_for_customers_to_databricks,  # noqa: F401
)
from .duckdb_to_parquet import duckdb_to_parquet  # noqa: F401
from .duckdb_to_sql_server import duckdb_to_sql_server  # noqa: F401
from .duckdb_transform import duckdb_transform  # noqa: F401
from .exchange_rates_to_adls import exchange_rates_to_adls  # noqa: F401
from .exchange_rates_to_databricks import exchange_rates_to_databricks  # noqa: F401
from .genesys_to_adls import genesys_to_adls  # noqa: F401
from .hubspot_to_adls import hubspot_to_adls  # noqa: F401
from .mindful_to_adls import mindful_to_adls  # noqa: F401
from .outlook_to_adls import outlook_to_adls  # noqa: F401
from .sap_to_redshift_spectrum import sap_to_redshift_spectrum  # noqa: F401
from .sharepoint_to_adls import sharepoint_to_adls  # noqa: F401
from .sharepoint_to_databricks import sharepoint_to_databricks  # noqa: F401
from .sharepoint_to_redshift_spectrum import (
    sharepoint_to_redshift_spectrum,  # noqa: F401
)
from .sharepoint_to_s3 import sharepoint_to_s3  # noqa: F401
from .sql_server_to_minio import sql_server_to_minio  # noqa: F401
from .transform import transform  # noqa: F401
from .transform_and_catalog import transform_and_catalog  # noqa: F401
=======
from .cloud_for_customers_to_adls import cloud_for_customers_to_adls
from .cloud_for_customers_to_databricks import cloud_for_customers_to_databricks
from .duckdb_to_parquet import duckdb_to_parquet
from .duckdb_to_sql_server import duckdb_to_sql_server
from .duckdb_transform import duckdb_transform
from .exchange_rates_to_adls import exchange_rates_to_adls
from .exchange_rates_to_databricks import exchange_rates_to_databricks
from .genesys_to_adls import genesys_to_adls
from .hubspot_to_adls import hubspot_to_adls
from .mindful_to_adls import mindful_to_adls
from .outlook_to_adls import outlook_to_adls
from .sap_to_parquet import sap_to_parquet
from .sap_to_redshift_spectrum import sap_to_redshift_spectrum
from .sharepoint_to_adls import sharepoint_to_adls
from .sharepoint_to_databricks import sharepoint_to_databricks
from .sharepoint_to_redshift_spectrum import sharepoint_to_redshift_spectrum
from .sharepoint_to_s3 import sharepoint_to_s3
from .sql_server_to_minio import sql_server_to_minio
from .transform import transform
from .transform_and_catalog import transform_and_catalog


__all__ = [
    "cloud_for_customers_to_adls",
    "cloud_for_customers_to_databricks",
    "duckdb_to_parquet",
    "duckdb_to_sql_server",
    "duckdb_transform",
    "exchange_rates_to_adls",
    "exchange_rates_to_databricks",
    "genesys_to_adls",
    "hubspot_to_adls",
    "mindful_to_adls",
    "outlook_to_adls",
    "sap_to_parquet",
    "sap_to_redshift_spectrum",
    "sharepoint_to_adls",
    "sharepoint_to_databricks",
    "sharepoint_to_redshift_spectrum",
    "sharepoint_to_s3",
    "sql_server_to_minio",
    "transform",
    "transform_and_catalog",
]
>>>>>>> 9db5a06b
<|MERGE_RESOLUTION|>--- conflicted
+++ resolved
@@ -1,30 +1,5 @@
 """Import flows."""
 
-<<<<<<< HEAD
-from .cloud_for_customers_to_adls import cloud_for_customers_to_adls  # noqa: F401
-from .cloud_for_customers_to_databricks import (
-    cloud_for_customers_to_databricks,  # noqa: F401
-)
-from .duckdb_to_parquet import duckdb_to_parquet  # noqa: F401
-from .duckdb_to_sql_server import duckdb_to_sql_server  # noqa: F401
-from .duckdb_transform import duckdb_transform  # noqa: F401
-from .exchange_rates_to_adls import exchange_rates_to_adls  # noqa: F401
-from .exchange_rates_to_databricks import exchange_rates_to_databricks  # noqa: F401
-from .genesys_to_adls import genesys_to_adls  # noqa: F401
-from .hubspot_to_adls import hubspot_to_adls  # noqa: F401
-from .mindful_to_adls import mindful_to_adls  # noqa: F401
-from .outlook_to_adls import outlook_to_adls  # noqa: F401
-from .sap_to_redshift_spectrum import sap_to_redshift_spectrum  # noqa: F401
-from .sharepoint_to_adls import sharepoint_to_adls  # noqa: F401
-from .sharepoint_to_databricks import sharepoint_to_databricks  # noqa: F401
-from .sharepoint_to_redshift_spectrum import (
-    sharepoint_to_redshift_spectrum,  # noqa: F401
-)
-from .sharepoint_to_s3 import sharepoint_to_s3  # noqa: F401
-from .sql_server_to_minio import sql_server_to_minio  # noqa: F401
-from .transform import transform  # noqa: F401
-from .transform_and_catalog import transform_and_catalog  # noqa: F401
-=======
 from .cloud_for_customers_to_adls import cloud_for_customers_to_adls
 from .cloud_for_customers_to_databricks import cloud_for_customers_to_databricks
 from .duckdb_to_parquet import duckdb_to_parquet
@@ -68,5 +43,4 @@
     "sql_server_to_minio",
     "transform",
     "transform_and_catalog",
-]
->>>>>>> 9db5a06b
+]