"""Import flows."""

<<<<<<< HEAD
from .cloud_for_customers_to_adls import cloud_for_customers_to_adls  # noqa: F401
from .cloud_for_customers_to_databricks import (
    cloud_for_customers_to_databricks,
)  # noqa: F401
=======
from .cloud_for_customers import cloud_for_customers_to_adls  # noqa: F401
from .cloud_for_customers import cloud_for_customers_to_databricks  # noqa: F401
>>>>>>> 05d25466

from .duckdb_to_parquet import duckdb_to_parquet  # noqa: F401
from .duckdb_transform import duckdb_transform  # noqa: F401
from .duckdb_to_sql_server import duckdb_to_sql_server  # noqa: F401
from .exchange_rates_to_adls import exchange_rates_to_adls  # noqa: F401
from .exchange_rates_to_databricks import \
    exchange_rates_to_databricks  # noqa: F401
from .hubspot_to_adls import hubspot_to_adls
from .exchange_rates_to_databricks import exchange_rates_to_databricks  # noqa: F401
<<<<<<< HEAD
from .outlook_to_adls import outlook_to_adls
=======
from .mindful_to_adls import mindful_to_adls
>>>>>>> 05d25466
from .sap_to_redshift_spectrum import sap_to_redshift_spectrum  # noqa: F401
from .sap_to_parquet import sap_to_parquet  # noqa: F401
from .sharepoint_to_adls import sharepoint_to_adls  # noqa: F401
from .sharepoint_to_databricks import sharepoint_to_databricks  # noqa: F401
<<<<<<< HEAD
from .sharepoint_to_redshift_spectrum import (
    sharepoint_to_redshift_spectrum,
)  # noqa: F401
=======
from .sharepoint_to_redshift_spectrum import \
    sharepoint_to_redshift_spectrum  # noqa: F401
>>>>>>> 05d25466
from .sharepoint_to_s3 import sharepoint_to_s3  # noqa: F401
from .sql_server_to_minio import sql_server_to_minio  # noqa: F401
from .transform import transform  # noqa: F401
from .transform_and_catalog import transform_and_catalog  # noqa: F401<|MERGE_RESOLUTION|>--- conflicted
+++ resolved
@@ -1,15 +1,9 @@
 """Import flows."""
 
-<<<<<<< HEAD
 from .cloud_for_customers_to_adls import cloud_for_customers_to_adls  # noqa: F401
 from .cloud_for_customers_to_databricks import (
     cloud_for_customers_to_databricks,
 )  # noqa: F401
-=======
-from .cloud_for_customers import cloud_for_customers_to_adls  # noqa: F401
-from .cloud_for_customers import cloud_for_customers_to_databricks  # noqa: F401
->>>>>>> 05d25466
-
 from .duckdb_to_parquet import duckdb_to_parquet  # noqa: F401
 from .duckdb_transform import duckdb_transform  # noqa: F401
 from .duckdb_to_sql_server import duckdb_to_sql_server  # noqa: F401
@@ -18,23 +12,17 @@
     exchange_rates_to_databricks  # noqa: F401
 from .hubspot_to_adls import hubspot_to_adls
 from .exchange_rates_to_databricks import exchange_rates_to_databricks  # noqa: F401
-<<<<<<< HEAD
+
 from .outlook_to_adls import outlook_to_adls
-=======
+
 from .mindful_to_adls import mindful_to_adls
->>>>>>> 05d25466
+
 from .sap_to_redshift_spectrum import sap_to_redshift_spectrum  # noqa: F401
 from .sap_to_parquet import sap_to_parquet  # noqa: F401
 from .sharepoint_to_adls import sharepoint_to_adls  # noqa: F401
 from .sharepoint_to_databricks import sharepoint_to_databricks  # noqa: F401
-<<<<<<< HEAD
-from .sharepoint_to_redshift_spectrum import (
-    sharepoint_to_redshift_spectrum,
-)  # noqa: F401
-=======
 from .sharepoint_to_redshift_spectrum import \
     sharepoint_to_redshift_spectrum  # noqa: F401
->>>>>>> 05d25466
 from .sharepoint_to_s3 import sharepoint_to_s3  # noqa: F401
 from .sql_server_to_minio import sql_server_to_minio  # noqa: F401
 from .transform import transform  # noqa: F401
