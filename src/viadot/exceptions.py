--- conflicted
+++ resolved
@@ -21,11 +21,7 @@
     pass
 
 
-<<<<<<< HEAD
-class TableDoesNotExist(Exception):
-=======
 class TableDoesNotExistError(Exception):
->>>>>>> 3808dd88
     def __init__(
         self,
         message: str | None = None,
