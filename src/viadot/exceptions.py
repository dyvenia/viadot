"""Viadot exceptions."""


class ValidationError(Exception):
    pass


class APIError(Exception):
    pass


class CredentialError(Exception):
    pass


class DBDataAccessError(Exception):
    pass


<<<<<<< HEAD
class DataRangeError(Exception):
    pass


class TableDoesNotExist(Exception):
=======
class TableDoesNotExistError(Exception):
>>>>>>> b0f1a7a3
    def __init__(
        self,
        message: str | None = None,
        table: str | None = None,
        schema: str | None = None,
        fqn: str | None = None,
    ):
        """Raise when a database table does not exist.

        Args:
            table (str, optional): The name of the table. Defaults to None.
            schema (str, optional): The schema where the table is located. Defaults to
                None.
            fqn (str, optional): The fully-qualified name of the table. Defaults to
                None.
        """
        fqn = f"{schema}.{table}" if table and schema else fqn or table

        message = message or f"Table {fqn} does not exist."

        super().__init__(message)


class TableAlreadyExistsError(Exception):
    def __init__(
        self,
        message: str | None = None,
        table: str | None = None,
        schema: str | None = None,
        fqn: str | None = None,
    ):
        """Raise when a database table already exists.

        Args:
            table (str, optional): The name of the table. Defaults to None.
            schema (str, optional): The schema where the table is located. Defaults to
                None.
            fqn (str, optional): The fully-qualified name of the table. Defaults to
                None.
        """
        fqn = f"{schema}.{table}" if table and schema else fqn or table

        message = message or f"Table {fqn} already exists."

        super().__init__(message)


class DataBufferExceededError(Exception):
    pass<|MERGE_RESOLUTION|>--- conflicted
+++ resolved
@@ -17,15 +17,11 @@
     pass
 
 
-<<<<<<< HEAD
 class DataRangeError(Exception):
     pass
 
 
-class TableDoesNotExist(Exception):
-=======
 class TableDoesNotExistError(Exception):
->>>>>>> b0f1a7a3
     def __init__(
         self,
         message: str | None = None,
