[project]
name = "viadot2"
version = "2.2.10"
description = "A simple data ingestion library to guide data flows from some places to other places."
authors = [
    { name = "acivitillo", email = "acivitillo@dyvenia.com" },
    { name = "trymzet", email = "mzawadzki@dyvenia.com" },
]
dependencies = [
    "pyodbc>=5.1.0",
    "visions>=0.6.4",
    "sharepy>=2.0.0",
    "sql-metadata>=2.11.0",
    "sendgrid>=6.11.0",
    "pydantic>=2.0.0, <3",
    "aiolimiter>=1.1.0",
    "trino==0.328.*",
    "imagehash>=4.2.1",
    "shapely>=1.8.0",
    "sqlalchemy==2.0.*",
    "lumacli>=0.2.8, <0.3.0",
    "pygit2>=1.13.3, <1.15.0",
    "openpyxl>=3.1.5",
    "prefect>=2.19.7, <3",
    "prefect-sqlalchemy>=0.4.3",
    "duckdb>1.0.0, <2",
    "requests>=2.32.3",
    "prefect-github>=0.2.7",
    "o365>=2.0.36",
    # numpy>=2.0 is not compatible with the old pyarrow v10.x.
    "numpy>=1.23.4, <2.0",
    "defusedxml>=0.7.1",
    "aiohttp>=3.10.5",
    "simple-salesforce==1.12.6",
    "pandas-gbq==0.23.1",
    "paramiko>=3.5.0",
    # awswrangler 2.x. depends on pandas 1.x.
    "pandas>=2.3.1",
    "tm1py>=2.0.4",
    "smbprotocol>=1.15.0",
    "tabulate>=0.9.0",
    "prefect-slack<=0.2.7",
    "prefect-shell<=0.2.6",
    "dbt-core>=1.8.1,<1.10",
    "xlrd>=2.0.2",
<<<<<<< HEAD
    "pyarrow>=20.0.0",
    "awswrangler==3.12.1",
=======
    "dbt-adapters==1.14.3",
>>>>>>> b2cb8d07
]
requires-python = ">=3.10"
readme = "README.md"

[project.optional-dependencies]
databricks = ["databricks-connect==11.3.*"]
azure = [
    "azure-core==1.30.1",
    "azure-storage-blob==12.20.0",
    "adlfs==2024.4.1",
    "azure-identity>=1.16.0",
    "dbt-sqlserver>=1.8.1, <1.10",
    "prefect-azure-dyvenia[key_vault]==0.1.0", # Adds Key Vault support to Prefect Azure; from https://github.com/trymzet/prefect-azure/tree/add_keyvault_auth
    "prefect_github",
]
aws = [
    "s3fs==2024.6.0",
    "boto3==1.34.106",
    "dbt-redshift>=1.8.1, <1.10",
    "minio>=7.0, <8.0",
    # We need to pin this to 2.x because some code depends on 2.x-only functionality.
    "awswrangler>=2.20.1, <3.0",
    "prefect-aws>=0.4.19",
]
sap = ["pyrfc==3.3.1"]

[tool.rye]
managed = true
dev-dependencies = [
    "Faker==13.12.1",
    "python-dotenv>=1.0.1",
    "coverage[toml]>=7.6.1",
    "aiohttp>=3.9.5",
    "loguru>=0.7.2",
    "mkdocs-material[imaging]>=9.6.14",
    "mkdocs-mermaid2-plugin>=1.1.0",
    "mkdocs-include-dir-to-nav>=1.2.0",
    "neoteroi-mkdocs>=1.1.2",
    "mkdocs-jupyter>=0.25.1",
    "mkdocstrings-python>=1.16.10",
    "mkdocs>=1.6.1",
    "mike>=2.1.3",
    "mkdocs-table-reader-plugin>=3.1.0",
    "mkdocs-include-markdown-plugin>=7.1.5",
    "mkdocs-git-revision-date-plugin>=0.3.2",
    "mkdocs-glightbox>=0.4.0",
    "pytest>=8.2.2",
    "ruff>=0.6.6",
    "pytest-asyncio>=0.23.8",
    "moto>=5.0.13",
    "pytest-mock>=3.14.0",
    "mkdocstrings>=0.29.1",
    "mkdocs-ultralytics-plugin>=0.1.18",
]

[tool.pytest.ini_options]
asyncio_mode = "auto"
log_format = "%(asctime)s %(levelname)s %(message)s"
log_date_format = "%Y-%m-%d %H:%M:%S"
log_cli = true
log_level = "WARNING"
addopts = "--ignore=dbt_packages --import-mode=importlib"

[tool.coverage.run]
omit = ['tests/*']

[tool.coverage.report]
show_missing = true
fail_under = 30

[tool.ruff.lint]
# Last rule review: ruff 0.1.5
extend-select = [
    "I",    # isort
    "D",    # pydocstyle
    "W",    # pycodestyle (warnings)
    "B",    # flake8-bugbear
    "S",    # flake8-bandit
    "ANN",  # flake8-annotations
    "A",    # flake8-builtins
    "C4",   # flake8-comprehensions
    "EM",   # flake8-errmsg
    "T20",  # flake8-print
    "PT",   # flake8-pytest-style
    "RET",  # flake8-return
    "SIM",  # flake8-simplify
    "ARG",  # flake8-unused-arguments
    "PTH",  # flake8-use-pathlib
    "N",    # pep8-naming
    "UP",   # pyupgrade
    "C901", # mccabe
    "FURB", # refurb
    "TRY",  # tryceratops
    # "PD", # https://docs.astral.sh/ruff/rules/#pandas-vet-pd
    "PL",  # pylint
    "RUF", # Ruff-specific rules
]

# Ignore rules known to be conflicting between the ruff linter and formatter.
# See https://docs.astral.sh/ruff/formatter/#conflicting-lint-rules
ignore = [
    "W191",
    "D206",
    "D300",
    "D101",
    "D417",
    "ANN101",
    "ANN102", # Type annotation for `cls`.
    "ANN002",
    "ANN003",
    "ANN202", # Return type annotation of private functions.
    "ANN204",
]

[tool.ruff.lint.extend-per-file-ignores]
# S101: use of assert error
# ANN201, ANN202, ANN001: missing typing
# D103: missing function docstrings
# D100: missing module docstring
# N802, N803: caps lock argument and function names (disabled to allow naming fixtures in all caps)
"tests/**" = [
    "S101",
    "ANN201",
    "ANN202",
    "ANN001",
    "D103",
    "D100",
    "N802",
    "N803",
    "B905",
    "D102",
    "PLR2004",
]


[tool.ruff.lint.mccabe]
max-complexity = 10

[tool.ruff.lint.isort]
force-sort-within-sections = true
lines-after-imports = 2

[tool.ruff.lint.pydocstyle]
convention = "google"

[tool.ruff.lint.pycodestyle]
max-doc-length = 88

[tool.ruff.lint.pylint]
max-args = 10

# For checking whether the docstrings match function signature.
# https://peps.python.org/pep-0727/ should basically solve this in Python 3.13.
[tool.pydoclint]
style = "google"
arg-type-hints-in-docstring = false
check-return-types = false
check-yield-types = false
allow-init-docstring = true

[tool.mypy]
strict = false
warn_unreachable = true
pretty = true
show_column_numbers = true
show_error_context = true
exclude = "tests"

[build-system]
requires = ["hatchling"]
build-backend = "hatchling.build"

[tool.hatch.metadata]
allow-direct-references = true

[tool.hatch.build.targets.wheel]
packages = ["src/viadot"]<|MERGE_RESOLUTION|>--- conflicted
+++ resolved
@@ -43,12 +43,9 @@
     "prefect-shell<=0.2.6",
     "dbt-core>=1.8.1,<1.10",
     "xlrd>=2.0.2",
-<<<<<<< HEAD
     "pyarrow>=20.0.0",
     "awswrangler==3.12.1",
-=======
     "dbt-adapters==1.14.3",
->>>>>>> b2cb8d07
 ]
 requires-python = ">=3.10"
 readme = "README.md"
