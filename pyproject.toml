--- conflicted
+++ resolved
@@ -35,13 +35,8 @@
     "paramiko==2.11.0",
     "defusedxml>=0.7.1",
     "aiohttp>=3.10.5",
-<<<<<<< HEAD
     "simple-salesforce==1.12.6",
-    "pytest-mock>=3.14.0",
-]
-=======
     ]
->>>>>>> f2cf1646
 requires-python = ">=3.10"
 readme = "README.md"
 
