--- conflicted
+++ resolved
@@ -1,25 +1,14 @@
 [project]
 name = "viadot2"
-<<<<<<< HEAD
-version = "2.0.0-alpha.4"
-=======
 version = "2.0.0-alpha.6"
->>>>>>> 75f3d1f9
 description = "A simple data ingestion library to guide data flows from some places to other places."
 authors = [
     { name = "acivitillo", email = "acivitillo@dyvenia.com" },
     { name = "trymzet", email = "mzawadzki@dyvenia.com" },
 ]
 dependencies = [
-<<<<<<< HEAD
-    "pandas>=2.2.2",
-    "pyarrow>=16.1.0",
-    "pyodbc>=5.1.0",
-    "visions>=0.7.6",
-=======
     "pyodbc>=5.1.0",
     "visions>=0.6.4",
->>>>>>> 75f3d1f9
     "sharepy>=2.0.0",
     "sql-metadata>=2.11.0",
     "sendgrid>=6.11.0",
@@ -29,18 +18,12 @@
     "sqlalchemy==2.0.*",
     "lumacli>=0.1.2, <0.2.0",
     "pygit2>=1.13.3, <1.15.0",
-<<<<<<< HEAD
-    "openpyxl>=3.1.3",
-    "prefect>=2.19.3",
-    "requests==2.31.0",
-=======
     "openpyxl>=3.0.0,<3.1.0",
     "prefect>=2.19.7, <3",
     "requests==2.31.0",
     "prefect-sqlalchemy>=0.4.3",
     "pandas>=1.2.0, <1.5.0",
     "pyarrow>=10.0.1",
->>>>>>> 75f3d1f9
 ]
 requires-python = ">=3.10"
 readme = "README.md"
@@ -58,33 +41,11 @@
     "prefect-azure @ git+https://github.com/Trymzet/prefect-azure@add_keyvault_auth#egg=prefect-azure",
 ]
 viadot-aws = [
-<<<<<<< HEAD
-    "awswrangler==3.7.3",
     "s3fs==2024.6.0",
     "boto3==1.34.106",
     "dbt-redshift>=1.3, <1.8",
     "minio>=7.0, <8.0",
-]
-viadot-azure = [
-    "azure-core==1.30.1",
-    "azure-storage-blob==12.20.0",
-    "adlfs==2024.4.1",
-    "azure-identity>=1.16.0",
-    "dbt-sqlserver>=1.3, <1.8",
-    "prefect-azure @ git+https://github.com/Trymzet/prefect-azure@add_keyvault_auth#egg=prefect-azure",
-]
-viadot-aws = [
-    "awswrangler==3.7.3",
-=======
->>>>>>> 75f3d1f9
-    "s3fs==2024.6.0",
-    "boto3==1.34.106",
-    "dbt-redshift>=1.3, <1.8",
-    "minio>=7.0, <8.0",
-<<<<<<< HEAD
-=======
     "awswrangler==2.20.1",
->>>>>>> 75f3d1f9
 ]
 
 [tool.rye]
@@ -116,11 +77,7 @@
 log_date_format = "%Y-%m-%d %H:%M:%S"
 log_cli = true
 log_level = "WARNING"
-<<<<<<< HEAD
-addopts = "--ignore=dbt_packages"
-=======
 addopts = "--ignore=dbt_packages"
 
 [tool.coverage.run]
-omit = ['tests/*']
->>>>>>> 75f3d1f9
+omit = ['tests/*']