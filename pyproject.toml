[project]
name = "viadot2"
version = "2.1.19"
description = "A simple data ingestion library to guide data flows from some places to other places."
authors = [
    { name = "acivitillo", email = "acivitillo@dyvenia.com" },
    { name = "trymzet", email = "mzawadzki@dyvenia.com" },
]
dependencies = [
    "pyodbc>=5.1.0",
    "visions>=0.6.4",
    "sharepy>=2.0.0",
    "sql-metadata>=2.11.0",
    "sendgrid>=6.11.0",
    "pydantic>=1.10.9,<1.11.0",
    "aiolimiter>=1.1.0",
    "trino==0.328.*",
    "imagehash>=4.2.1",
    "shapely>=1.8.0",
    "sqlalchemy==2.0.*",
    "lumacli>=0.1.2, <0.2.0",
    "pygit2>=1.13.3, <1.15.0",
    "openpyxl>=3.0.0",
    "prefect>=2.19.7, <3",
    "prefect-sqlalchemy>=0.4.3",
    "pandas>=1.2.0",
    "duckdb==1.0.0",
    "requests>=2.32.3",
    "prefect-github>=0.2.7",
    "o365>=2.0.36",
    # v10.1 is the maximum version compatible with awswrangler 2.x.
    "pyarrow>=10.0, <10.1.0",
    # numpy>=2.0 is not compatible with the old pyarrow v10.x.
    "numpy>=1.23.4, <2.0",
<<<<<<< HEAD
    "paramiko==2.11.0"
=======
    "defusedxml>=0.7.1",
    "aiohttp>=3.10.5",
    "pytest-mock>=3.14.0",
>>>>>>> f3167214
]
requires-python = ">=3.10"
readme = "README.md"

[project.optional-dependencies]
databricks = ["databricks-connect==11.3.*"]
azure = [
    "azure-core==1.30.1",
    "azure-storage-blob==12.20.0",
    "adlfs==2024.4.1",
    "azure-identity>=1.16.0",
    "dbt-sqlserver>=1.3, <1.8",
    "prefect-azure-dyvenia[key_vault]==0.1.0", # Adds Key Vault support to Prefect Azure; from https://github.com/trymzet/prefect-azure/tree/add_keyvault_auth
    "prefect_github",
]
aws = [
    "s3fs==2024.6.0",
    "boto3==1.34.106",
    "dbt-redshift>=1.3, <1.8",
    "minio>=7.0, <8.0",
    "awswrangler>=2.20.1, <3.0",
    "prefect-aws>=0.4.19",
]
sap = ["pyrfc<3.0"]

[tool.rye]
managed = true
dev-dependencies = [
    "Faker==13.12.1",
    "python-dotenv>=1.0.1",
    "coverage[toml]>=7.6.1",
    "aiohttp>=3.9.5",
    "loguru>=0.7.2",
    "mkdocs-material[imaging]>=9.4.3",
    "mkdocs-mermaid2-plugin>=1.1.0",
    "mkdocs-include-dir-to-nav>=1.2.0",
    "neoteroi-mkdocs>=1.0.4",
    "mkdocs-jupyter>=0.24.4",
    "mkdocstrings[python]>=0.23.0",
    "mkdocs>=1.5.3",
    "mike>=1.1.2",
    "mkdocs-table-reader-plugin>=2.0.3",
    "mkdocs-include-markdown-plugin>=5.1.0",
    "mkdocs-git-revision-date-plugin>=0.3.2",
    "mkdocs-glightbox>=0.4.0",
    "pytest>=8.2.2",
    "ruff>=0.6.6",
    "pytest-asyncio>=0.23.8",
    "moto>=5.0.13",
]

[tool.pytest.ini_options]
asyncio_mode = "auto"
log_format = "%(asctime)s %(levelname)s %(message)s"
log_date_format = "%Y-%m-%d %H:%M:%S"
log_cli = true
log_level = "WARNING"
addopts = "--ignore=dbt_packages --import-mode=importlib"

[tool.coverage.run]
omit = ['tests/integration/*']

[tool.coverage.report]
show_missing = true
fail_under = 30

[tool.ruff.lint]
# Last rule review: ruff 0.1.5
extend-select = [
    "I",    # isort
    "D",    # pydocstyle
    "W",    # pycodestyle (warnings)
    "B",    # flake8-bugbear
    "S",    # flake8-bandit
    "ANN",  # flake8-annotations
    "A",    # flake8-builtins
    "C4",   # flake8-comprehensions
    "EM",   # flake8-errmsg
    "T20",  # flake8-print
    "PT",   # flake8-pytest-style
    "RET",  # flake8-return
    "SIM",  # flake8-simplify
    "ARG",  # flake8-unused-arguments
    "PTH",  # flake8-use-pathlib
    "N",    # pep8-naming
    "UP",   # pyupgrade
    "C901", # mccabe
    "FURB", # refurb
    "TRY",  # tryceratops
    # "PD", # https://docs.astral.sh/ruff/rules/#pandas-vet-pd
    "PL",  # pylint
    "RUF", # Ruff-specific rules
]

# Ignore rules known to be conflicting between the ruff linter and formatter.
# See https://docs.astral.sh/ruff/formatter/#conflicting-lint-rules
ignore = [
    "W191",
    "D206",
    "D300",
    "D101",
    "D417",
    "ANN101",
    "ANN102", # Type annotation for `cls`.
    "ANN002",
    "ANN003",
    "ANN202", # Return type annotation of private functions.
    "ANN204",
]

[tool.ruff.lint.extend-per-file-ignores]
# S101: use of assert error
# ANN201, ANN202, ANN001: missing typing
# D103: missing function docstrings
# D100: missing module docstring
# N802, N803: caps lock argument and function names (disabled to allow naming fixtures in all caps)
"tests/**" = [
    "S101",
    "ANN201",
    "ANN202",
    "ANN001",
    "D103",
    "D100",
    "N802",
    "N803",
    "B905",
    "D102",
    "PLR2004",
]


[tool.ruff.lint.mccabe]
max-complexity = 10

[tool.ruff.lint.isort]
force-sort-within-sections = true
lines-after-imports = 2

[tool.ruff.lint.pydocstyle]
convention = "google"

[tool.ruff.lint.pycodestyle]
max-doc-length = 88

[tool.ruff.lint.pylint]
max-args = 10

# For checking whether the docstrings match function signature.
# https://peps.python.org/pep-0727/ should basically solve this in Python 3.13.
[tool.pydoclint]
style = "google"
arg-type-hints-in-docstring = false
check-return-types = false
check-yield-types = false
allow-init-docstring = true

[tool.mypy]
strict = false
warn_unreachable = true
pretty = true
show_column_numbers = true
show_error_context = true
exclude = "tests"

[build-system]
requires = ["hatchling"]
build-backend = "hatchling.build"

[tool.hatch.metadata]
allow-direct-references = true

[tool.hatch.build.targets.wheel]
packages = ["src/viadot"]<|MERGE_RESOLUTION|>--- conflicted
+++ resolved
@@ -32,13 +32,10 @@
     "pyarrow>=10.0, <10.1.0",
     # numpy>=2.0 is not compatible with the old pyarrow v10.x.
     "numpy>=1.23.4, <2.0",
-<<<<<<< HEAD
     "paramiko==2.11.0"
-=======
     "defusedxml>=0.7.1",
     "aiohttp>=3.10.5",
     "pytest-mock>=3.14.0",
->>>>>>> f3167214
 ]
 requires-python = ">=3.10"
 readme = "README.md"
