# How to contribute to `viadot2`

## Installation & set up

Follow instructions in the [documentation](./docs/getting_started.md) to set up your development environment.

### VSCode

For an enhanced experience, we provide the extensions, settings, and tasks for VSCode in the `.vscode` folder.

1. Install recommended extensions

   ```console
   bash .vscode/install_extensions.sh
   ```

2. Open the project in VSCode

   ```console
    code .
   ```

## Pre-commit hooks

We use pre-commit hooks to ensure that the code as well as non-code text (such as JSON, YAML, and Markdown) is formatted and linted before committing. First, install `pre-commit`:

```console
rye install pre-commit
```

To install `viadot`'s pre-commit hooks, run the following command:

```console
pre-commit install
```

## Running tests

### Unit tests

To run unit tests, simply execute:

```console
pytest tests/unit
```

### Integration tests

For integration tests, you need to set up some environment variables and viadot config.

**NOTE**: Configs used internally within dyvenia are stored in our Passbolt instance.

#### Environment variables

You can find all used environment variables in the [tests' dotenv file](./tests/.env.example). The env file must be located at `tests/.env`.

#### Config file

You can find all used viadot config entries in the [example config file](./config.yaml.example).

## Style guidelines

### Code style

Code should be formatted and linted with [ruff](https://docs.astral.sh/ruff/). All settings are defined in the [pyproject file](pyproject.toml).

The easiest way to format your code as you go is to use the VSCode extension and the provided VSCode settings - your code will be automatically formatted and linted on each save, and the linter will highlight areas in your code which need fixing.

Additionally, the pre-commit hook runs `ruff check`, so you can also wait till you commit to receive the formatting/linting feedback.

### Commit messages style

Commit messages should:

- begin with an emoji (we recommend using the [gitmoji](https://marketplace.visualstudio.com/items?itemName=seatonjiang.gitmoji-vscode) VSCode extension (it's already included in viadot's `.vscode/extensions.list`))
- start with one of the following verbs, capitalized, immediately after the summary emoji: "Add", "Update", "Remove", "Fix", "Rename", and, sporadically, other ones, such as "Upgrade", "Downgrade", or whatever you find relevant for your particular situation
- contain a useful summary of what the commit is doing

  See [this article](https://www.freecodecamp.org/news/how-to-write-better-git-commit-messages/) to understand the basics of commit naming.

## Submitting a PR

1. [Fork the repo](https://github.com/dyvenia/viadot/fork)
2. Uncheck the "Copy the `main` branch only" box
3. Follow the setup outlined above
4. Checkout a new branch

   ```console
   # Make sure that your base branch is `2.0`.
   git switch 2.0 && git checkout -b <name>
   ```

5. Add your changes
6. Sync your fork with the `dyvenia` repo

   ```console
   git remote add upstream https://github.com/dyvenia/viadot.git
   git fetch upstream 2.0
   git switch 2.0
   git rebase upstream/2.0
   ```

7. Push the changes to your fork

   ```console
   git push --force
   ```

8. [Submit a PR](https://github.com/dyvenia/viadot/compare/2.0...main) into the `2.0` branch.

   Make sure to read & check all relevant checkboxes in the PR description!

<<<<<<< HEAD
## Mainteners-only
=======
## Maintainers-only
>>>>>>> 664569a8

### Releasing a new version

#### Bump package version

Before creating a release, either add a commit with a version bump to the last PR included in the release, or create a specific release PR. To bump package version, simply run:

```console
rye version major.minor.patch
```

This will update the version in `pyproject.toml` accordingly.

**NOTE**: Make sure to follow [semantic versioning](https://semver.org/).

#### Release

Once the new version PR is merged to `main`, publish a version tag:

```bash
viadot_version=v2.1.0
<<<<<<< HEAD
git switch main && \
=======
git switch 2.0 && \
>>>>>>> 664569a8
  git pull && \
  git tag -a $viadot_version -m "Release $viadot_version" && \
  git push origin $viadot_version
```

Pushing the tag will trigger the release workflow, which will:

- create a release on GitHub
- publish the package to PyPI
- publish Docker images to ghcr.io

### Running actions

You can execute actions manually with [GitHub CLI](https://cli.github.com/manual/):

```console
gh workflow run <workflow_name>.yml
```

If you need to pass parameters to the workflow, you can do so with the `--json` flag:

```console
echo '{"name":"scully", "greeting":"hello"}' | gh workflow run workflow.yml --json
```<|MERGE_RESOLUTION|>--- conflicted
+++ resolved
@@ -110,11 +110,7 @@
 
    Make sure to read & check all relevant checkboxes in the PR description!
 
-<<<<<<< HEAD
-## Mainteners-only
-=======
 ## Maintainers-only
->>>>>>> 664569a8
 
 ### Releasing a new version
 
@@ -136,11 +132,7 @@
 
 ```bash
 viadot_version=v2.1.0
-<<<<<<< HEAD
-git switch main && \
-=======
 git switch 2.0 && \
->>>>>>> 664569a8
   git pull && \
   git tag -a $viadot_version -m "Release $viadot_version" && \
   git push origin $viadot_version
